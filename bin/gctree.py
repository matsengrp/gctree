--- conflicted
+++ resolved
@@ -14,14 +14,9 @@
     import pickle
 from scipy.misc import logsumexp
 from scipy.optimize import minimize, check_grad
-<<<<<<< HEAD
-
 from itertools import cycle
-
-=======
 import random
 import numpy as np
->>>>>>> d4d3e910
 import matplotlib
 matplotlib.use('PDF')
 from matplotlib import pyplot as plt
@@ -708,7 +703,7 @@
             # Assert that the target sequences are comparable to the naive sequence:
             aa = Seq(tree.sequence[(frame-1):(frame-1+(3*(((len(tree.sequence)-(frame-1))//3))))], generic_dna).translate()
             assert(sum([1 for t in targetAAseqs if len(t) != len(aa)]) == 0)  # All targets are same length
-            assert(sum([1 for t in targetAAseqs if hamming_distance(aa, t) == target_dist]))  # All target are "target_dist" away from the naive sequence 
+            assert(sum([1 for t in targetAAseqs if hamming_distance(aa, t) == target_dist]))  # All target are "target_dist" away from the naive sequence
             # Affinity is an exponential function of hamming distance:
             def hd2affy(hd): return(mature_affy + hd**2 * (naive_affy - mature_affy) / target_dist**2)
             # We store both the amino acid sequence and the affinity as tree features:
@@ -1086,11 +1081,6 @@
                                            n=args.n,
                                            N=args.N,
                                            T=args.T,
-<<<<<<< HEAD
-                                           frame=args.frame)
-            tree.ladderize()
-            collapsed_tree = CollapsedTree(tree=tree, frame=args.frame) # <-- this will fail if backmutations
-=======
                                            frame=args.frame,
                                            verbose=args.verbose,
                                            selection_params=selection_params)
@@ -1098,8 +1088,7 @@
                 collapsed_tree = CollapsedTree(tree=tree, frame=args.frame, collapse_syn=True, allow_repeats=True)
             else:
                 collapsed_tree = CollapsedTree(tree=tree, frame=args.frame) # <-- this will fail if backmutations
-            # tree.ladderize()
->>>>>>> d4d3e910
+            tree.ladderize()
             uniques = sum(node.frequency > 0 for node in collapsed_tree.tree.traverse())
             if uniques < 2:
                 raise RuntimeError('collapsed tree contains {} sampled sequences'.format(uniques))
@@ -1147,7 +1136,6 @@
     ts.show_scale = False
 
     colors = {}
-<<<<<<< HEAD
     palette = SVG_COLORS
     palette -= set(['black', 'white'])
     palette = cycle(list(palette)) # <-- circular iterator
@@ -1162,26 +1150,6 @@
         nstyle['fgcolor'] = colors[n.sequence]
         n.set_style(nstyle)
     tree.render(args.outbase+'.simulation.lineage_tree.svg', tree_style=ts)
-=======
-    large_tree = False  # If the collapsed tree is larger then the number of colors skip rendering
-    for n in tree.traverse():
-       nstyle = NodeStyle()
-       if n == tree:
-           colors[n.sequence] = 'black'
-           SVG_COLORS.remove('black')
-       elif n.sequence not in colors:
-            try:
-                colors[n.sequence] = SVG_COLORS.pop()
-            except:
-                large_tree = True
-                continue
-       nstyle['fgcolor'] = colors[n.sequence]
-       nstyle["size"] = 10
-       n.set_style(nstyle)
-    if not large_tree:
-        tree.render(args.outbase+'.simulation.lineage_tree.svg', tree_style=ts)
-    else:
-        print('Tree too large to make a colored lineage tree, skipping it.')
 
 
 def plot_runstats(runstats, outbase):
@@ -1220,7 +1188,6 @@
     plt.xlabel('GC generation')
     plt.title('Cell count as function of GC generation')
     fig.savefig(outbase + '.selection_sim.runstats.svg')
->>>>>>> d4d3e910
 
 
 def main():
