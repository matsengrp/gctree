#! /usr/bin/env python
# -*- coding: utf-8 -*-

'''
This module contains classes for simulation and inference for a binary branching process with mutation
in which the tree is collapsed to nodes that count the number of clonal leaves of each type
'''

from __future__ import division, print_function
import scipy, warnings, random
try:
    import cPickle as pickle
except:
    import pickle
from scipy.misc import logsumexp
from scipy.optimize import minimize, check_grad, fsolve
from itertools import cycle
import random
import numpy as np
import matplotlib
matplotlib.use('agg')
from matplotlib import pyplot as plt
from matplotlib import rc, ticker
import pandas as pd
#import seaborn as sns; sns.set(style="white", color_codes=True)
from scipy.stats import poisson
from ete3 import TreeNode, NodeStyle, TreeStyle, TextFace, add_face_to_node, CircleFace, PieChartFace, faces, AttrFace, SVG_COLORS
from Bio.Seq import Seq
from Bio.Alphabet import generic_dna
# from Bio.Data.IUPACData import ambiguous_dna_values
from utils import SVG2HEX
import phylip_parse
try:
    # Last time I checked this module was the fastest kid on the block,
    # 5-10x faster than pure python, however 2x slower than a simple Cython function
    import jellyfish
    def hamming_distance(s1, s2):
        if s1 == s2:
            return 0
        else:
            return jellyfish.hamming_distance(unicode(s1), unicode(s2))
except:
    def hamming_distance(seq1, seq2):
        '''Hamming distance between two sequences of equal length'''
        return sum(x != y for x, y in zip(seq1, seq2))
    print('Couldn\'t find the python module "jellyfish" which is used for fast string comparison. Falling back to pure python function.')


scipy.seterr(all='raise')


class LeavesAndClades():
    '''
    This is a base class for simulating, and computing likelihood for, an infinite type branching
    process with branching probability p, mutation probability q, and we collapse mutant clades off the
    root type and consider just the number of clone leaves, c, and mutant clades, m.

      /\
     /\ ^          (3)
      /\     ==>   / \\
       /\\
        ^
    '''
    def __init__(self, params=None, c=None, m=None):
        '''initialize with branching probability p and mutation probability q, both in the unit interval'''
        if params is not None:
            p, q = params
            if not (0 <= p <= 1 and 0 <= q <= 1):
                raise ValueError('p and q must be in the unit interval')
        self._nparams = 2#len(params)
        self.params = params
        if c is not None or m is not None:
            if not (c >= 0) and (m >= 0) and (c+m > 0):
                raise ValueError('c and m must be nonnegative integers summing greater than zero')
            self.c = c
            self.m = m

    def simulate(self):
        '''simulate the number of clone leaves and mutant clades off a root node'''
        if self.params[0]>=.5:
            warnings.warn('p >= .5 is not subcritical, tree simulations not garanteed to terminate')
        if self.params is None:
            raise ValueError('params must be defined for simulation\n')

        # let's track the tree in breadth first order, listing number clone and mutant descendants of each node
        # mutant clades terminate in this view
        cumsum_clones = 0
        len_tree = 0
        self.c = 0
        self.m = 0
        # while termination condition not met
        while cumsum_clones > len_tree - 1:
            if random.random() < self.params[0]:
                mutants = sum(random.random() < self.params[1] for child in range(2))
                clones = 2 - mutants
                self.m += mutants
            else:
                mutants = 0
                clones = 0
                self.c += 1
            cumsum_clones += clones
            len_tree += 1
        assert cumsum_clones == len_tree - 1

    f_hash = {} # <--- class variable for hashing calls to the following function
    def f(self, params):
        '''
        Probability of getting c leaves that are clones of the root and m mutant clades off
        the root lineage, given branching probability p and mutation probability q
        Also returns gradient wrt (p, q)
        Computed by dynamic programming
        '''
        p, q = params
        c, m = self.c, self.m
        if (p, q, c, m) not in LeavesAndClades.f_hash:
            if c==m==0 or (c==0 and m==1):
                f_result = 0
                dfdp_result = 0
                dfdq_result = 0
            elif c==1 and m==0:
                f_result = 1-p
                dfdp_result = -1
                dfdq_result = 0
            elif c==0 and m==2:
                f_result = p*q**2
                dfdp_result = q**2
                dfdq_result = 2*p*q
            else:
                if m >= 1:
                    neighbor = LeavesAndClades(params=params, c=c, m=m-1)
                    neighbor_f, (neighbor_dfdp, neighbor_dfdq) = neighbor.f(params)
                    f_result = 2*p*q*(1-q)*neighbor_f
                    dfdp_result =   2*q*(1-q) * neighbor_f + \
                                  2*p*q*(1-q) * neighbor_dfdp
                    dfdq_result = (2*p - 4*p*q) * neighbor_f + \
                                   2*p*q*(1-q)  * neighbor_dfdq
                else:
                    f_result = 0.
                    dfdp_result = 0.
                    dfdq_result = 0.
                for cx in range(c+1):
                    for mx in range(m+1):
                        if (not (cx==0 and mx==0)) and (not (cx==c and mx==m)):
                            neighbor1 = LeavesAndClades(params=params, c=cx, m=mx)
                            neighbor2 = LeavesAndClades(params=params, c=c-cx, m=m-mx)
                            neighbor1_f, (neighbor1_dfdp, neighbor1_dfdq) = neighbor1.f(params)
                            neighbor2_f, (neighbor2_dfdp, neighbor2_dfdq) = neighbor2.f(params)
                            f_result += p*(1-q)**2*neighbor1_f*neighbor2_f
                            dfdp_result +=   (1-q)**2 * neighbor1_f    * neighbor2_f + \
                                           p*(1-q)**2 * neighbor1_dfdp * neighbor2_f + \
                                           p*(1-q)**2 * neighbor1_f    * neighbor2_dfdp
                            dfdq_result += -2*p*(1-q) * neighbor1_f    * neighbor2_f + \
                                           p*(1-q)**2 * neighbor1_dfdq * neighbor2_f + \
                                           p*(1-q)**2 * neighbor1_f    * neighbor2_dfdq
            LeavesAndClades.f_hash[(p, q, c, m)] = (f_result, scipy.array([dfdp_result, dfdq_result]))
        return LeavesAndClades.f_hash[(p, q, c, m)]


class CollapsedTree(LeavesAndClades):
    '''
    Here's a derived class for a collapsed tree, where we recurse into the mutant clades
          (4)
         / | \\
       (3)(1)(2)
           |   \\
          (2)  (1)
    '''
    def __init__(self, params=None, tree=None, frame=None, collapse_syn=False, allow_repeats=False):
        '''
        For intialization, either params or tree (or both) must be provided
        params: offspring distribution parameters
        tree: ete tree with frequency node feature. If uncollapsed, it will be collapsed
        frame: tranlation frame, with default None, no tranlation attempted
        '''
        LeavesAndClades.__init__(self, params=params)
        if frame is not None and frame not in (1, 2, 3):
            raise RuntimeError('frame must be 1, 2, 3, or None')
        self.frame = frame

        if collapse_syn is True:
            tree.dist = 0  # no branch above root
            for node in tree.iter_descendants():
                aa = Seq(node.sequence[(frame-1):(frame-1+(3*(((len(node.sequence)-(frame-1))//3))))],
                         generic_dna).translate()
                aa_parent = Seq(node.up.sequence[(frame-1):(frame-1+(3*(((len(node.sequence)-(frame-1))//3))))],
                                generic_dna).translate()
                node.dist = hamming_distance(aa, aa_parent)


        if tree is not None:
            self.tree = tree.copy()
            # iterate over the tree below root and collapse edges of zero length
            for node in self.tree.get_descendants():
                if node.dist == 0:
                    node.up.frequency += node.frequency
                    # if node.name and not node.up.name:
                    if node.up != self.tree:
                        node.up.name = node.name
                    node.delete(prevent_nondicotomic=False)

            assert sum(node.frequency for node in tree.traverse()) == sum(node.frequency for node in self.tree.traverse())
            if 'sequence' in tree.features:
                rep_seq = sum(node.frequency > 0 for node in self.tree.traverse()) - len(set([node.sequence for node in self.tree.traverse() if node.frequency > 0]))
                if not allow_repeats and rep_seq:
                    raise RuntimeError('Repeated observed sequences in collapsed tree. {} sequences were found repeated.'.format(rep_seq))
                elif allow_repeats and rep_seq:
                    rep_seq = sum(node.frequency > 0 for node in self.tree.traverse()) - len(set([node.sequence for node in self.tree.traverse() if node.frequency > 0]))
                    print('Repeated observed sequences in collapsed tree. {} sequences were found repeated.'.format(rep_seq))
            # now we do a custom ladderize accounting for abundance and sequence to break ties in abundance
            for node in self.tree.traverse(strategy='postorder'):
                # add a partition feature and compute it recursively up the tree
                node.add_feature('partition', node.frequency + sum(node2.partition for node2 in node.children))
                # sort children of this node based on partion and sequence
                node.children.sort(key=lambda node: (node.partition, node.sequence if 'sequence' in tree.features else None))
        else:
            self.tree = tree

    def l(self, params, sign=1):
        '''
        log likelihood of params, conditioned on collapsed tree, and its gradient wrt params
        optional parameter sign must be 1 or -1, with the latter useful for MLE by minimization
        '''
        if self.tree is None:
            raise ValueError('tree data must be defined to compute likelihood')
        if sign not in (-1, 1):
            raise ValueError('sign must be 1 or -1')
        leaves_and_clades_list = [LeavesAndClades(c=node.frequency, m=len(node.children)) for node in self.tree.traverse()]
        if leaves_and_clades_list[0].c == 0 and leaves_and_clades_list[0].m == 1 and leaves_and_clades_list[0].f(params)[0] == 0:
            # if unifurcation not possible under current model, add a psuedocount for the naive
            leaves_and_clades_list[0].c = 1
        # extract vector of function values and gradient components
        f_data = [leaves_and_clades.f(params) for leaves_and_clades in leaves_and_clades_list]
        fs = scipy.array([[x[0]] for x in f_data])
        logf = scipy.log(fs).sum()
        grad_fs = scipy.array([x[1] for x in f_data])
        grad_logf = (grad_fs/fs).sum(axis=0)
        return sign*logf, sign*grad_logf

    def mle(self, **kwargs):
        '''
        Maximum likelihood estimate for params given tree
        updates params if not None
        returns optimization result
        '''
        # random initalization
        x_0 = (random.random(), random.random())
        #x_0 = (.5, .5)
        bounds = ((.01, .99), (.001, .999))
        kwargs['sign'] = -1
        grad_check = check_grad(lambda x: self.l(x, **kwargs)[0], lambda x: self.l(x, **kwargs)[1], (.4, .5))
        if grad_check > 1e-3:
            warnings.warn('gradient mismatches finite difference approximation by {}'.format(grad_check), RuntimeWarning)
        result = minimize(lambda x: self.l(x, **kwargs), x0=x_0, jac=True, method='L-BFGS-B', options={'ftol':1e-10}, bounds=bounds)
        # update params if None and optimization successful
        if not result.success:
            warnings.warn('optimization not sucessful, '+result.message, RuntimeWarning)
        elif self.params is None:
            self.params = result.x.tolist()
        return result

    def simulate(self):
        '''
        simulate a collapsed tree given params
        replaces existing tree data member with simulation result, and returns self
        '''
        if self.params is None:
            raise ValueError('params must be defined for simulation')

        # initiate by running a LeavesAndClades simulation to get the number of clones and mutants
        # in the root node of the collapsed tree
        LeavesAndClades.simulate(self)
        self.tree = TreeNode()
        self.tree.add_feature('frequency', self.c)
        if self.m == 0:
            return self
        for _ in range(self.m):
            # ooooh, recursion
            child = CollapsedTree(params=self.params, frame=self.frame).simulate().tree
            child.dist = 1
            self.tree.add_child(child)

        return self


    def __str__(self):
        '''return a string representation for printing'''
        return 'params = ' + str(self.params)+ '\ntree:\n' + str(self.tree)

    def render(self, outfile, colormap=None, leftright_split=None):
        '''render to image file, filetype inferred from suffix, svg for color images'''
        def my_layout(node):
            #if node.frequency > 0:
                circle_color = 'lightgray' if colormap is None or node.name not in colormap else colormap[node.name]
                text_color = 'black'
                if isinstance(circle_color, str):
                    C = CircleFace(radius=max(3, 10*scipy.sqrt(node.frequency)), color=circle_color, label={'text':str(node.frequency), 'color':text_color} if node.frequency > 0 else None)
                    C.rotation = -90
                    C.hz_align = 1
                    faces.add_face_to_node(C, node, 0)
                else:
                    #for color in circle_color:
                    #    C = CircleFace(radius=max(.1, 10*scipy.sqrt(circle_color[color])), color=color, label={'text':str(circle_color[color]), 'color':text_color})
                    #    C.rotation = -90
                    #    faces.add_face_to_node(C, node, 0, position='float')
                    P = PieChartFace([100*x/node.frequency for x in circle_color.values()], 2*10*scipy.sqrt(node.frequency), 2*10*scipy.sqrt(node.frequency), colors=list(circle_color.keys()), line_color=None)
                    T = TextFace(' '.join([str(x) for x in list(circle_color.values())]))
                    T.hz_align = 1
                    T.vt_align = 1
                    T.rotation = -90
                    faces.add_face_to_node(P, node, 0, position='float')#0)
                    faces.add_face_to_node(T, node, 0, position='float')#0)
        for node in self.tree.traverse():
            nstyle = NodeStyle()
            #if node.frequency == 0:
            #    nstyle['size'] = 5
            #    nstyle['fgcolor'] = 'grey'
            #else:
            nstyle['size'] = 0
            #     nstyle['size'] = 3*2*scipy.sqrt(scipy.pi*node.frequency)
            #     nstyle['fgcolor'] = 'black'
            if node.up is not None:
                if set(node.sequence.upper()) == set('ACGT'):
                    if leftright_split is not None:
                        assert self.frame is None
                        if node.frequency > 0:
                            print(node.sequence[:leftright_split], node.sequence[leftright_split:])
                        leftseq_mutated = hamming_distance(node.sequence[:leftright_split], node.up.sequence[:leftright_split]) > 0
                        rightseq_mutated = hamming_distance(node.sequence[leftright_split:], node.up.sequence[leftright_split:]) > 0
                        if leftseq_mutated and rightseq_mutated:
                            nstyle['hz_line_color'] = 'purple'
                            nstyle['hz_line_width'] = 3
                        elif leftseq_mutated:
                            nstyle['hz_line_color'] = 'red'
                            nstyle['hz_line_width'] = 2
                        elif rightseq_mutated:
                            nstyle['hz_line_color'] = 'blue'
                            nstyle['hz_line_width'] = 2
                    if self.frame is not None:
                        aa = Seq(node.sequence[(self.frame-1):(self.frame-1+(3*(((len(node.sequence)-(self.frame-1))//3))))],
                                 generic_dna).translate()
                        aa_parent = Seq(node.up.sequence[(self.frame-1):(self.frame-1+(3*(((len(node.sequence)-(self.frame-1))//3))))],
                                        generic_dna).translate()
                        nonsyn = hamming_distance(aa, aa_parent)
                        if '*' in aa:
                            nstyle['bgcolor'] = 'red'
                        if nonsyn > 0:
                            nstyle['hz_line_color'] = 'black'
                            nstyle['hz_line_width'] = nonsyn
                        else:
                            nstyle['hz_line_type'] = 1
            node.set_style(nstyle)

        ts = TreeStyle()
        ts.show_leaf_name = False
        ts.rotation = 90
        ts.draw_aligned_faces_as_table = False
        ts.allow_face_overlap = True
        ts.layout_fn = my_layout
        ts.show_scale = False
        #self.tree.ladderize()
        self.tree.render(outfile, tree_style=ts)

    def write(self, file_name):
        '''serialize tree to file'''
        with open(file_name, 'wb') as f:
            pickle.dump(self, f)

    def compare(self, tree2, method='identity'):
        '''compare this tree to the other tree'''
        if method == 'identity':
            # we compare lists of seq, parent, abundance
            # return true if these lists are identical, else false
            list1 = sorted((node.sequence, node.frequency, node.up.sequence if node.up is not None else None) for node in self.tree.traverse())
            list2 = sorted((node.sequence, node.frequency, node.up.sequence if node.up is not None else None) for node in tree2.tree.traverse())
            return list1 == list2
        elif method == 'MRCA':
            # here's Erick's idea of matrix of hamming distance of common ancestors of taxa
            # takes a true and inferred tree as CollapsedTree objects
            taxa = [node.sequence for node in self.tree.traverse() if node.frequency]
            n_taxa = len(taxa)
            d = scipy.zeros(shape=(n_taxa, n_taxa))
            for i in range(n_taxa):
                nodei_true = self.tree.iter_search_nodes(sequence=taxa[i]).next()
                nodei      =      tree2.tree.iter_search_nodes(sequence=taxa[i]).next()
                for j in range(i + 1, n_taxa):
                    nodej_true = self.tree.iter_search_nodes(sequence=taxa[j]).next()
                    nodej      =      tree2.tree.iter_search_nodes(sequence=taxa[j]).next()
                    MRCA_true = self.tree.get_common_ancestor((nodei_true, nodej_true)).sequence
                    MRCA =           tree2.tree.get_common_ancestor((nodei, nodej)).sequence
                    d[i, j] = hamming_distance(MRCA_true, MRCA)
            return d.sum()
        elif method == 'RF':
            tree1_copy = self.tree.copy(method='deepcopy')
            tree2_copy = tree2.tree.copy(method='deepcopy')
            for treex in (tree1_copy, tree2_copy):
                for node in list(treex.traverse()):
                    # for _ in range(node.frequency):
                    if node.frequency > 0:
                        child = TreeNode()
                        child.add_feature('sequence', node.sequence)
                        node.add_child(child)
            return tree1_copy.robinson_foulds(tree2_copy, attr_t1='sequence', attr_t2='sequence', unrooted_trees=True)[0]
        else:
            raise ValueError('invalid distance method: '+method)


class CollapsedForest(CollapsedTree):
    '''
    simply a set of CollapsedTrees, with the same p and q parameters
          (4)          (3)
         / | \\         / \\
       (3)(1)(2)     (1) (2)
           |   \\  ,          , ...
          (2)  (1)
    '''
    def __init__(self, params=None, n_trees=None, forest=None):
        '''
        in addition to p and q, we need number of trees
        can also intialize with forest, a list of trees, each an instance of CollapsedTree
        '''
        CollapsedTree.__init__(self, params=params)
        if forest is None and params is None:
            raise ValueError('either params or forest (or both) must be provided')
        if forest is not None:
            if len(forest) == 0:
                raise ValueError('passed empty tree list')
            if n_trees is not None and len(forest) != n_trees:
                raise ValueError('n_trees not consistent with forest')
            self.forest = forest
        if n_trees is not None:
            if type(n_trees) is not int or n_trees < 1:
                raise ValueError('number of trees must be at least one')
            self.n_trees = n_trees
        if n_trees is None and forest is not None:
            self.n_trees = len(forest)

    def simulate(self):
        '''
        simulate a forest of collapsed trees given params and number of trees
        replaces existing forest data member with simulation result, and returns self
        '''
        if self.params is None or self.n_trees is None:
            raise ValueError('params and n_trees parameters must be defined for simulation')
        self.forest = [CollapsedTree(self.params).simulate() for x in range(self.n_trees)]
        return self

    def l(self, params, sign=1, Vlad_sum=False):
        '''
        likelihood of params, given forest, and it's gradient wrt params
        optional parameter sign must be 1 or -1, with the latter useful for MLE by minimization
        if optional parameter Vlad_sum is true, we're doing the Vlad sum for estimating params for
        as set of parsimony trees
        '''
        if self.forest is None:
            raise ValueError('forest data must be defined to compute likelihood')
        if sign not in (-1, 1):
            raise ValueError('sign must be 1 or -1')
        # since the l method on the CollapsedTree class returns l and grad_l...
        terms = [tree.l(params) for tree in self.forest]
        ls = scipy.array([term[0] for term in terms])
        grad_ls = scipy.array([term[1] for term in terms])
        if Vlad_sum:
            # we need to find the smallest derivative component for each
            # coordinate, then subtract off to get positive things to logsumexp
            grad_l = []
            for j in range(len(params)):
                i_prime = grad_ls[:,j].argmin()
                grad_l.append(grad_ls[i_prime,j] +
                              scipy.exp(logsumexp(ls - ls[i_prime],
                                                  b=grad_ls[:,j]-grad_ls[i_prime,j]) -
                                        logsumexp(ls - ls[i_prime])))
            return sign*(-scipy.log(len(ls)) + logsumexp(ls)), sign*scipy.array(grad_l)
        else:
            return sign*ls.sum(), sign*grad_ls.sum(axis=0)


    # NOTE: we get mle() method for free by inheritance/polymorphism magic


    def __str__(self):
        '''return a string representation for printing'''
        return 'params = {}, n_trees = {}\n'.format(self.params, self.n_trees) + \
                '\n'.join([str(tree) for tree in self.forest])


def disambiguate(tree):
    '''make random choices for ambiguous bases, respecting tree inheritance'''
    sequence_length = len(tree.sequence)
    for node in tree.traverse():
        for site in range(sequence_length):
            base = node.sequence[site]
            if base not in 'ACGT':
                new_base = random.choice(ambiguous_dna_values[base])
                for node2 in node.traverse(is_leaf_fn=lambda n: False if base in [n2.sequence[site] for n2 in n.children] else True):
                    if node2.sequence[site] == base:
                        node2.sequence = node2.sequence[:site] + new_base + node2.sequence[(site+1):]
    return tree


class MutationModel():
    '''a class for a mutation model, and functions to mutate sequences'''
    def __init__(self, mutability_file=None, substitution_file=None, mutation_order=True, with_replacement=True):
        """
        initialized with input files of the S5F format
        @param mutation_order: whether or not to mutate sequences using a context sensitive manner
                                where mutation order matters
        @param with_replacement: allow the same position to mutate multiple times on a single branch
        """
        self.mutation_order = mutation_order
        self.with_replacement = with_replacement
        if mutability_file is not None and substitution_file is not None:
            self.context_model = {}
            with open(mutability_file, 'r') as f:
                # eat header
                f.readline()
                for line in f:
                    motif, score = line.replace('"', '').split()[:2]
                    self.context_model[motif] = float(score)

            # kmer k
            self.k = None
            with open(substitution_file, 'r') as f:
                # eat header
                f.readline()
                for line in f:
                    fields = line.replace('"', '').split()
                    motif = fields[0]
                    if self.k is None:
                        self.k = len(motif)
                        assert self.k % 2 == 1
                    else:
                        assert len(motif) == self.k
                    self.context_model[motif] = (self.context_model[motif], {b:float(x) for b, x in zip('ACGT', fields[1:5])})
        else:
            self.context_model = None


    def mutabilities(self, sequence):
        '''returns the mutability of a sequence at each site, along with nucleotide biases'''
        assert all(n in 'ACGT' for n in sequence)
        sequence_length = len(sequence)
        if self.context_model is not None:
            # mutabilities of each nucleotide
            mutabilities = []
            assert sequence_length >= 5
            # ambiguous left end motifs
            for i in range(self.k//2):
                kmer_suffix = sequence[:(i+self.k//2+1)]
                matches = [value for key, value in self.context_model.iteritems() if key.endswith(kmer_suffix)]
                len_matches = len(matches)
                assert len_matches == 4**(self.k - len(kmer_suffix))
                # use mean over matches
                mutability = sum(match[0] for match in matches)/len_matches
                substitution = {n:sum(d[1][n] for d in matches)/len_matches for n in 'ACGT'}
                mutabilities.append((mutability, substitution))
            # unambiguous internal kmers
            for i in range(self.k//2, sequence_length - self.k//2):
                mutabilities.append(self.context_model[sequence[(i-self.k//2):(i+self.k//2+1)]])
            # ambiguous right end motifs
            for i in range(sequence_length - self.k//2, sequence_length):
                kmer_prefix = sequence[(i-self.k//2):]
                matches = [value for key, value in self.context_model.iteritems() if key.startswith(kmer_prefix)]
                len_matches = len(matches)
                assert len_matches == 4**(self.k - len(kmer_prefix))
                # use mean over matches
                mutability = sum(match[0] for match in matches)/len_matches
                substitution = {n:sum(d[1][n] for d in matches)/len_matches for n in 'ACGT'}
                mutabilities.append((mutability, substitution))
            return mutabilities
        else:
            return [(1, dict((n2, 1/3) if n2 is not n else (n2, 0.) for n2 in 'ACGT')) for n in sequence]

    def mutate(self, sequence, lambda0=1, frame=None):
        """
        Mutate a sequence, with lamdba0 the baseline mutability
        Cannot mutate the same position multiple times
        @param sequence: the original sequence to mutate
        @param lambda0: a "baseline" mutation rate
        @param frame: the reading frame index
        """
        sequence_length = len(sequence)
        if frame is not None:
            codon_start = frame-1
            codon_end = codon_start + 3*((sequence_length - codon_start)//3)
            if '*' in Seq(sequence[codon_start:codon_end], generic_dna).translate():
                raise RuntimeError('sequence contains stop codon!')

        mutabilities = self.mutabilities(sequence)
        sequence_mutability = sum(mutability[0] for mutability in mutabilities)/sequence_length
        # baseline Poisson
        # poisson rate for this sequence (given its relative mutability)
        lambda_sequence = sequence_mutability*lambda0
        # number of mutations
        trials = 20
        for trial in range(1, trials+1):
            m = scipy.random.poisson(lambda_sequence)
            if m <= sequence_length or self.with_replacement:
                break
            if trial == trials:
                raise RuntimeError('mutations saturating, consider reducing lambda0')

        # mutate the sites with mutations
        # if contains stop codon, try again, up to 10 times
        unmutated_positions = range(sequence_length)
        for i in range(m):
            sequence_list = list(sequence) # make string a list so we can modify it
            # Determine the position to mutate from the mutability matrix
            mutability_p = scipy.array([mutabilities[pos][0] for pos in unmutated_positions])
            for trial in range(1, trials+1):
                mut_pos = scipy.random.choice(unmutated_positions, p=mutability_p/mutability_p.sum())
                # Now draw the target nucleotide using the substitution matrix
                substitution_p = [mutabilities[mut_pos][1][n] for n in 'ACGT']
                assert 0 <= abs(sum(substitution_p) - 1.) < 1e-10
                chosen_target = scipy.random.choice(4, p=substitution_p)
                original_base = sequence_list[mut_pos]
                sequence_list[mut_pos] = 'ACGT'[chosen_target]
                sequence = ''.join(sequence_list) # reconstruct our sequence
                if frame is None or '*' not in Seq(sequence[codon_start:codon_end], generic_dna).translate():
                    if self.mutation_order:
                        # if mutation order matters, the mutabilities of the sequence need to be updated
                        mutabilities = self.mutabilities(sequence)
                    if not self.with_replacement:
                        # Remove this position so we don't mutate it again
                        unmutated_positions.remove(mut_pos)
                    break
                if trial == trials:
                    raise RuntimeError('stop codon in simulated sequence on '+str(trials)+' consecutive attempts')
                sequence_list[mut_pos] = original_base # <-- we only get here if we are retrying

        return sequence


    def one_mutant(self, sequence, Nmuts, frame=1, lambda0=0.1):
        '''
        Make a single mutant with a distance, in amino acid sequence, of Nmuts away from the starting point.
        '''
        trial = 100  # Allow 100 trials before quitting
        while trial > 0:
            mut_seq = sequence[:]
            aa = str(Seq(sequence[(frame-1):(frame-1+(3*(((len(sequence)-(frame-1))//3))))], generic_dna).translate())
            aa_mut = Seq(mut_seq[(frame-1):(frame-1+(3*(((len(mut_seq)-(frame-1))//3))))], generic_dna).translate()
            dist = hamming_distance(aa, aa_mut)
            while dist < Nmuts:
                mut_seq = self.mutate(mut_seq, lambda0=lambda0, frame=frame)
                aa_mut = str(Seq(mut_seq[(frame-1):(frame-1+(3*(((len(mut_seq)-(frame-1))//3))))], generic_dna).translate())
                dist = hamming_distance(aa, aa_mut)
            if dist == Nmuts:
                return aa_mut
            else:
                trial -= 1
        raise RuntimeError('100 consecutive attempts for creating a target sequence failed.')


    def simulate(self, sequence, seq_bounds=None, progeny=poisson(.9), lambda0=[1], frame=None,
                 N=None, T=None, n=None, verbose=False, selection_params=None):
        '''
        simulate neutral binary branching process with mutation model
        progeny must be like a scipy.stats distribution, with rvs() and mean() methods
        '''
        # Checking the validity of the input parameters:
        if N is not None and T is not None:
            raise ValueError('Only one of N and T can be used. One must be None.')
        if selection_params is not None and T is None:
            raise ValueError('Simulation with selection was chosen. A time, T, must be specified.')
        elif N is None and T is None:
            raise ValueError('Either N or T must be specified.')
            # expected_progeny = progeny.mean()
            # if expected_progeny >= 1:
            #     raise ValueError('E[progeny] = {} is not subcritical, tree termination not gauranteed!'.format(expected_progeny))
        if N is not None and n > N:
            raise ValueError('n ({}) must not larger than N ({})'.format(n, N))
        if selection_params is not None and frame is None:
            raise ValueError('Simulation with selection was chosen. A frame must must be specified.')
        if T is not None and len(T) > 1 and n is None:
            raise ValueError('When sampling intermediate time points it must be a subsample of the full population specified by "n".')

        # Planting the tree:
        tree = TreeNode()
        tree.dist = 0
        tree.add_feature('sequence', sequence)
        tree.add_feature('terminated', False)
        tree.add_feature('sampled', False)
        tree.add_feature('frequency', 0)
        tree.add_feature('time', 0)

        # <---- Selection:
        def calc_Kd(seqAA, targetAAseqs, hd2affy):
            '''Find the closest target sequence to and apply the "hamming distance to affinity" transformation function.'''
            hd = min([hamming_distance(seqAA, t) for t in targetAAseqs])
            return(hd2affy(hd))

        if selection_params is not None:
            hd_generation = list()  # Collect an array of the counts of each hamming distance at each time step
            mature_affy, naive_affy, target_dist, skip_update, targetAAseqs, A_total, B_total, Lp, k, outbase = selection_params
            # Assert that the target sequences are comparable to the naive sequence:
            aa = Seq(tree.sequence[(frame-1):(frame-1+(3*(((len(tree.sequence)-(frame-1))//3))))], generic_dna).translate()
            assert(sum([1 for t in targetAAseqs if len(t) != len(aa)]) == 0)  # All targets are same length
            assert(sum([1 for t in targetAAseqs if hamming_distance(aa, t) == target_dist]))  # All target are "target_dist" away from the naive sequence
            # Affinity is an exponential function of hamming distance:
            if target_dist > 0:
                def hd2affy(hd): return(mature_affy + hd**k * (naive_affy - mature_affy) / target_dist**k)
            else:
                def hd2affy(hd): return(mature_affy)
            # We store both the amino acid sequence and the affinity as tree features:
            tree.add_feature('AAseq', str(aa))
            tree.add_feature('Kd', calc_Kd(tree.AAseq, targetAAseqs, hd2affy))
            tree.add_feature('target_dist', min([hamming_distance(tree.AAseq, taa) for taa in targetAAseqs]))

        def lambda_selection(node, tree, targetAAseqs, hd2affy, A_total, B_total, Lp):
            '''
            Given a node and its tree and a "hamming distance to affinity" transformation function
            reutrn the poisson lambda parameter for the progeny distribution.
            '''
            def calc_BnA(Kd_n, A, B_total):
                '''
                This calculated the fraction B:A (B bound to A), at equilibrium also referred to as "binding time",
                of all the different Bs in the population given the number of free As in solution.
                '''
                BnA = B_total/(1+Kd_n/A)
                return(BnA)

            def return_objective_A(Kd_n, A_total, B_total):
                '''
                The objective function that solves the set of differential equations setup to find the number of free As,
                at equilibrium, given a number of Bs with some affinity listed in Kd_n.
                '''
                def obj(A): return((A_total - (A + np.sum(B_total/(1+Kd_n/A))))**2)
                return(obj)

            def calc_binding_time(Kd_n, A_total, B_total):
                '''
                Solves the objective function to find the number of free As and then uses this,
                to calculate the fraction B:A (B bound to A) for all the different Bs.
                '''
                obj = return_objective_A(Kd_n, A_total, B_total)
                # Different minimizers have been tested and 'L-BFGS-B' was significant faster than anything else:
                obj_min = minimize(obj, A_total, bounds=[[1e-10, A_total]], method='L-BFGS-B', tol=1e-20)
                BnA = calc_BnA(Kd_n, obj_min.x[0], B_total)
                # Terminate if the precision is not good enough:
                assert(BnA.sum()+obj_min.x[0]-A_total < A_total/100)
                return(BnA)

            def trans_BA(BA, Lp):
                '''Transform the fraction B:A (B bound to A) to a poisson lambda between 0 and 2.'''
                # We keep alpha to enable the possibility that there is a minimum lambda_:
                alpha, beta, Q = Lp
                lambda_ = alpha + (2 - alpha) / (1 + Q*np.exp(-beta*BA))
                return(lambda_)

            # Update the list of affinities for all the live nodes:
            Kd_n = np.array([n.Kd for n in tree.iter_leaves() if not n.terminated])
            BnA = calc_binding_time(Kd_n, A_total, B_total)
            lambdas = trans_BA(BnA, Lp)
            i = 0
            for n in tree.iter_leaves():
                if n.terminated:
                    continue
                n.add_feature('lambda_', lambdas[i])
                i += 1
            return(tree)
        # ----/> Selection

        t = 0  # <-- time
        leaves_unterminated = 1
        # Small lambdas are causing problems so make a minimum:
        lambda_min = 10e-10
        while leaves_unterminated > 0 and (leaves_unterminated < N if N is not None else True) and (t < max(T) if T is not None else True):
            t += 1
            if verbose:
                print('At time:', t)
            skip_lambda_n = 0  # At every new round reset all the lambdas
            unterminated_leaves = [l for l in tree.iter_leaves() if not l.terminated]
            random.shuffle(unterminated_leaves)
            # Sample intermediate time point:
            if T is not None and len(T) > 1 and (t-1) in T:
                if len(unterminated_leaves) < n:
                    raise RuntimeError('tree terminated with {} leaves, less than what desired after downsampling {}'.format(leaves_unterminated, n))
                # Make the sample and kill the cells sampled:
                for leaf in random.sample(unterminated_leaves, n):
                    leaves_unterminated -= 1
                    leaf.sampled = True
                    leaf.terminated = True
                if verbose:
                    print('Made an intermediate sample at time:', t-1)
                # Update the list of unterminated leafs:
                unterminated_leaves = [l for l in tree.iter_leaves() if not l.terminated]

            for leaf in unterminated_leaves:
                # <---- Selection:
                if selection_params is not None:
                    if skip_lambda_n == 0:
                        skip_lambda_n = skip_update + 1  # Add one so skip_update=0 is no skip
                        tree = lambda_selection(leaf, tree, targetAAseqs, hd2affy, A_total, B_total, Lp)
                    if leaf.lambda_ > lambda_min:
                        progeny = poisson(leaf.lambda_)
                    else:
                        progeny = poisson(lambda_min)
                    skip_lambda_n -= 1
                # ----/> Selection
                n_children = progeny.rvs()
                leaves_unterminated += n_children - 1 # <-- this kills the parent if we drew a zero
                if not n_children:
                    leaf.terminated = True
                for child_count in range(n_children):
                    # If sequence pair mutate them separately with their own mutation rate:
                    if seq_bounds is not None:
                        mutated_sequence1 = self.mutate(leaf.sequence[seq_bounds[0][0]:seq_bounds[0][1]], lambda0=lambda0[0], frame=frame)
                        mutated_sequence2 = self.mutate(leaf.sequence[seq_bounds[1][0]:seq_bounds[1][1]], lambda0=lambda0[1], frame=frame)
                        mutated_sequence = mutated_sequence1 + mutated_sequence2
                    else:
                        mutated_sequence = self.mutate(leaf.sequence, lambda0=lambda0[0], frame=frame)
                    child = TreeNode()
                    child.dist = sum(x!=y for x,y in zip(mutated_sequence, leaf.sequence))
                    child.add_feature('sequence', mutated_sequence)
                    # <---- Selection:
                    if selection_params is not None:
                        aa = Seq(child.sequence[(frame-1):(frame-1+(3*(((len(child.sequence)-(frame-1))//3))))], generic_dna).translate()
                        child.add_feature('AAseq', str(aa))
                        child.add_feature('Kd', calc_Kd(child.AAseq, targetAAseqs, hd2affy))
                        child.add_feature('target_dist', min([hamming_distance(child.AAseq, taa) for taa in targetAAseqs]))
                    # ----/> Selection
                    child.add_feature('frequency', 0)
                    child.add_feature('terminated', False)
                    child.add_feature('sampled', False)
                    child.add_feature('time', t)
                    leaf.add_child(child)
            # <---- Selection:
            if selection_params is not None:
                hd_distrib = [min([hamming_distance(tn.AAseq, ta) for ta in targetAAseqs]) for tn in tree.iter_leaves() if not tn.terminated]
                if target_dist > 0:
                    hist = np.histogram(hd_distrib, bins=list(range(target_dist*10)))
                else:  # Just make a minimum of 10 bins
                    hist = np.histogram(hd_distrib, bins=list(range(10)))
                hd_generation.append(hist)
                if verbose and hd_distrib:
                    print('Total cell population:', sum(hist[0]))
                    print('Majority hamming distance:', np.argmax(hist[0]))
                    print('Affinity of latest sampled leaf:', leaf.Kd)
                    print('Progeny distribution lambda for the latest sampled leaf:', leaf.lambda_)
            # ----/> Selection

        # <---- Selection:
        if selection_params is not None:
            # Keep a histogram of the hamming distances at each generation:
            with open(outbase + 'selection_sim.runstats.p', 'wb') as f:
                pickle.dump(hd_generation, f)
        # ----/> Selection

        if leaves_unterminated < N:
            raise RuntimeError('tree terminated with {} leaves, {} desired'.format(leaves_unterminated, N))

        # each leaf in final generation gets an observation frequency of 1, unless downsampled
        if T is not None and len(T) > 1:
            # Iterate the intermediate time steps:
            for Ti in sorted(T)[:-1]:
                # Only sample those that have been 'sampled' at intermediate sampling times:
                final_leaves = [leaf for leaf in tree.iter_descendants() if leaf.time == Ti and leaf.sampled]
                if len(final_leaves) < n:
                    raise RuntimeError('tree terminated with {} leaves, less than what desired after downsampling {}'.format(leaves_unterminated, n))
                for leaf in final_leaves:  # No need to down-sample, this was already done in the simulation loop
                    leaf.frequency = 1
        if selection_params and max(T) != t:
<<<<<<< HEAD
            raise RuntimeError('tree terminated before the requested sample time.')
=======
            raise RuntimeError('tree terminated with before the requested sample time.')

>>>>>>> 4ad81fa6
        # Do the normal sampling of the last time step:
        final_leaves = [leaf for leaf in tree.iter_leaves() if leaf.time == t]
        # by default, downsample to the target simulation size
        if n is not None and len(final_leaves) >= n:
            for leaf in random.sample(final_leaves, n):
                leaf.frequency = 1
        elif n is None and N is not None:
            for leaf in random.sample(final_leaves, N):
                leaf.frequency = 1
        elif N is None and T is not None:
            for leaf in final_leaves:
                leaf.frequency = 1
        elif n is not None and len(final_leaves) < n:
            raise RuntimeError('tree terminated with {} leaves, less than what desired after downsampling {}'.format(leaves_unterminated, n))
        else:
            raise RuntimeError('Unknown option.')

        # prune away lineages that are unobserved
        for node in tree.iter_descendants():
            if sum(node2.frequency for node2 in node.traverse()) == 0:
                node.detach()

        # remove unobserved unifurcations
        for node in tree.iter_descendants():
            parent = node.up
            if node.frequency == 0 and len(node.children) == 1:
                node.delete(prevent_nondicotomic=False)
                node.children[0].dist = hamming_distance(node.children[0].sequence, parent.sequence)

        # assign unique names to each node
        for i, node in enumerate(tree.traverse(), 1):
            node.name = 'simcell_gctreeinternal_{}'.format(i)

        # return the fine (uncollapsed) tree
        return tree


def test(args):
    '''
    test subprogram
    checks likelihood against a by-hand calculation for a simple tree, simulates a forest, computes MLE parameters, and plots some sanity check figures to plot_file
    command line arguments are p, q, number of trees to simulate, and plot file name
    '''

    import seaborn as sns
    sns.set(style='white', color_codes=True)
    sns.set_style('ticks')
    plt.rc('text', usetex=True)

    # compare likelihood to empirical likelihood (might need large n)
    n = 10000
    df = pd.DataFrame(columns=('p', 'q', 'parameters', 'f', 'L'))
    ct = 0
    ps = (.1, .2, .3, .4)
    qs = (.2, .4, .6, .8)
    scipy.seterr(all='ignore')
    for p in ps:
        for q in qs:
            forest = CollapsedForest((p, q), n)
            print('parameters: p = {}, q = {}'.format(p, q))
            forest.simulate()
            tree_dict = {}
            for tree in forest.forest:
                tree_hash = tuple((node.frequency, len(node.children)) for node in tree.tree.traverse())
                if tree_hash not in tree_dict:
                    tree_dict[tree_hash] = [tree, tree.l((p, q))[0], 1]
                else:
                    tree_dict[tree_hash][-1] += 1
            L_empirical, L_theoretical = zip(*[(tree_dict[tree_hash][2], scipy.exp(tree_dict[tree_hash][1])) for tree_hash in tree_dict if tree_dict[tree_hash][2]])
            for tree_hash in tree_dict:
                df.loc[ct] = (p, q, 'p={}, q={}'.format(p, q), tree_dict[tree_hash][2], scipy.exp(tree_dict[tree_hash][1]))
                ct += 1
    print()

    plt.figure()
    limx = (1/n, 1.1)
    limy = (1, 1.1*n)
    g = sns.lmplot(x='L', y='f', col='p', row='q', hue='parameters', data=df,
                   fit_reg=False, scatter_kws={'alpha':.3}, size=1.2, legend=False,
                   row_order=reversed(qs))
    g.set(xscale='log', yscale='log', xlim=limx, ylim=limy)
    g.fig.subplots_adjust(hspace=0.4, wspace=0.4)
    # g.ax.legend(title='parameters', loc='lower right', frameon=True, bbox_to_anchor=(1.1, 0))
    for i in range(len(ps)):
        for j in range(len(qs)):
            g.axes[i, j].plot(limx, limy, ls='--', c='black', lw=.5, zorder=0, markeredgewidth=.1)
            g.axes[i, j].set_title('$p={}$\n$q={}$'.format(ps[j], list(reversed(qs))[i]), x=.05, y=.9, size='x-small', ha='left', va='top')
    g.set_axis_labels('', '')
    # g.axes[-1, len(ps)//2].set_xlabel('GCtree likelihood')
    # g.axes[len(qs)//2, 0].set_ylabel('frequency among {} simulations'.format(n))
    g.fig.text(0.45, .02, s='GCtree likelihood', multialignment='center')
    g.fig.text(.03, 0.7, s='frequency among {} simulations'.format(n), rotation=90, multialignment='center')
    plt.savefig(args.outbase+'.pdf')

    # MLE check
    n = 10
    n2 = 1000
    df = pd.DataFrame(columns=('true parameters', '$\hat{p}$', '$\hat{q}$'))
    ct = 0
    for p in ps:
        for q in qs:
            for _ in range(n):
                forest = CollapsedForest((p, q), n2)
                print('parameters: p = {}, q = {}'.format(p, q))
                forest.simulate()
                result = forest.mle()
                df.loc[ct] = ('p={}, q={}'.format(p, q), result.x[0], result.x[1])
                ct += 1

    plt.figure()
    g = sns.lmplot(x='$\hat{p}$', y='$\hat{q}$', hue='true parameters', data=df,
                   fit_reg=False, scatter_kws={'alpha':.5}, size=4.5, legend=False)
    g.set(xlim=(0.05, .45), xticks=scipy.arange(0., .6, .1), ylim=(.1, .9), yticks=scipy.arange(0., 1.2, .2))
    for i in range(len(ps)):
        for j in range(len(qs)):
            plt.scatter([ps[i]], [qs[j]], c='black', marker='+', zorder=0)
    # plt.legend(loc='center left', bbox_to_anchor=(1, 0.5))
    # plt.tight_layout()
    plt.savefig(args.outbase+'.2.pdf')

    return



    p = args.p
    q = args.q
    n = args.n

    plot_file = args.outbase

    if plot_file[-4:] != '.pdf':
        plot_file += '.pdf'

    print('Let''s check our likelihood against a by-hand calculation for the following simple tree')
    # ete tree
    parent = TreeNode(format=1)
    parent.add_feature('frequency', 2)
    parent.name = parent.frequency
    child = TreeNode()
    child.add_feature('frequency', 1)
    child.dist = 1
    child.name = child.frequency
    parent.add_child(child)
    tree = CollapsedTree(tree=parent)
    f = 6*p**2*(1-p)**3*q*(1-q)**3
    dfdp = 6*(1 - p)**2*p*(-2 + 5*p)*(-1 + q)**3*q #6*q*(1-q)**3*(2*p*(1-p)**3-3*p**2*(1-p)**2)
    dfdq = 6*(-1 + p)**3*p**2*(1 - q)**2*(-1 + 4*q) #6*p**2*(1-p)**3*((1-q)**3-3*q*(1-q)**2)
    print( '    T =', tree.tree.get_ascii(show_internal=True))
    print( '    Summing the probabilities of the two possible fine structures, we have')
    print( '    logP =', scipy.log(f))
    print(u'    \u2207logP = ', (dfdp/f, dfdq/f))
    print( '    Now, our dynamic programming algorithm gives')
    print(u'    logP , \u2207logP =', tree.l((p, q)))
    print('')

    # total leaf counts
    total_data = sorted([sum(node.frequency for node in tree.tree.traverse()) for tree in forest.forest])
    max_total = max(total_data)
    len_total = len(total_data)

    totals = []
    freq = []
    log_prob = []
    for x in range(1, max_total+1):
        totals.append(x)
        freq.append(total_data.count(x))
        tmp_tree = TreeNode(format=1)
        tmp_tree.add_feature('frequency', x)
        log_prob.append(CollapsedTree(tree=tmp_tree).l((p, 0))[0])
    theoretical_cdf = scipy.cumsum(scipy.exp(log_prob))
    empirical_cdf = scipy.cumsum(freq)/len_total

    #sns.reset_orig() # <-- don't use seaborn
    fig = plt.figure()
    fig.set_tight_layout(True)
    plt.rc('text', usetex=True)

    # plot the empirical and theoretical distribution of total leaf counts

    ax = fig.add_subplot(2,2,1)
    ax.plot(totals, scipy.exp(log_prob), 'ko', markerfacecolor='none', alpha=.5, label='theoretical PMF')
    ax.plot(totals, scipy.array(freq)/len_total, 'k.', label='empirical PMF')
    ax.legend(numpoints=1, loc=1, fontsize='small')
    ax.set_xlabel('total leaves')
    ax.set_ylabel('$\Pr($total leaves$)$')
    ax.set_ylim([0, 1.1])
    #ax.set_xscale('log')
    #ax.set_yscale('symlog')

# uncomment this if you want the CDF
#    ax = fig.add_subplot(2,2,2)
#    ax.plot(totals, theoretical_cdf, 'ko', markerfacecolor='none', alpha=.5, label='theoretical CDF')
#    ax.plot(totals, empirical_cdf, 'k.', label='empirical CDF')
#    ax.legend(numpoints=1, loc=4, fontsize='small')
#    ax.set_xlabel('number of leaves')
#    ax.set_ylim([0, 1.1])


    empirical_quantiles = []
    theoretical_quantiles = []
    for x in total_data:
        empirical_quantiles.append(sum(y <= x for y in total_data)/len_total)
        to_add = 0.
        for y in range(1, x+1):
            tmp_tree = TreeNode(format=1)
            tmp_tree.add_feature('frequency', y)
            to_add += scipy.exp(CollapsedTree(tree=tmp_tree).l((p, 0))[0])
        theoretical_quantiles.append(to_add)

    ax = fig.add_subplot(2,2,2)
    ax.plot(theoretical_quantiles, empirical_quantiles, 'ko', alpha=.1)
    ax.plot([0, 1], [0, 1], 'k')
    ax.set_title('total leaves')
    ax.set_xlabel('theoretical quantiles')
    ax.set_ylabel('empirical quantiles')
    ax.set_xlim([0, 1])
    ax.set_ylim([0, 1])
    ax.set_aspect('equal')

    mle = forest.mle()

    #for tree in forest.forest:
    #    print(tree)
    print('    MLE parameters:  p = {}, q = {}'.format(*mle.x.tolist()))

    # plot the 2-norm of the difference between the gradient and its finite difference approximation
    print('computing plot data...')
    X, Y = scipy.mgrid[slice(.05, 1, .05),
                       slice(.05, 1, .05)]
    Z = scipy.zeros((X.shape[0], X.shape[1]))
    for i in range(Z.shape[0]):
        for j in range(Z.shape[1]):
            Z[i, j] = check_grad(lambda x: forest.l(x)[0], lambda x: forest.l(x)[1], (X[i, j], Y[i, j]))

    print('done')
    ax = fig.add_subplot(2,2,3)
    ax.set_title(r'$||\nabla \ell(p, q) - \Delta \ell(p, q)||_2$')
    im = ax.contourf(X, Y, Z, locator=ticker.LogLocator(), cmap='Greys')
    ax.set_xlabel(r'$p$')
    ax.set_ylabel(r'$q$')
    ax.set_aspect('equal')
    fig.colorbar(im, ax=ax)


    # plot likelihood surface, with true and MLE parameters shown
    X, Y = scipy.mgrid[slice(.02, 1, .02),
                       slice(.02, 1, .02)]
    Z = scipy.zeros((X.shape[0], X.shape[1]))
    for i in range(Z.shape[0]):
        for j in range(Z.shape[1]):
            l, grad_l = forest.l((X[i, j], Y[i, j]))
            z = l
            Z[i, j] = z
    ax = fig.add_subplot(2,2,4)
    ax.set_title(r'$\ell(p, q)$')
    contour = ax.contour(X, Y, Z, 10, colors='k', label='likelihood contours')
    for c in contour.collections:
        c.set_linestyle('solid')

    ax.clabel(contour, fontsize=8, inline=1)
    ax.plot([p], [q], 'k+', label='true parameters')
    ax.plot(mle.x[0], mle.x[1], 'ko', markerfacecolor='none', label='MLE parameters')
    ax.set_xlabel(r'$p$')
    ax.set_ylabel(r'$q$')
    ax.set_aspect('equal')
    ax.legend(numpoints = 1, fontsize='small')

    plt.savefig(plot_file)
    print('plot saved to', plot_file)







def infer(args):
    '''inference subprogram'''
    phylip_collapsed = [CollapsedTree(tree=tree, frame=args.frame) for tree in phylip_parse.parse_outfile(args.phylipfile, args.countfile, args.naive)]
    phylip_collapsed_unique = []
    for tree in phylip_collapsed:
        if sum(tree.compare(tree2, method='identity') for tree2 in phylip_collapsed_unique) == 0:
            phylip_collapsed_unique.append(tree)

    parsimony_forest = CollapsedForest(forest=phylip_collapsed_unique)

    if parsimony_forest.n_trees == 1:
        warnings.warn('only one parsimony tree reported from dnapars')

    print('number of trees with integer branch lengths:', parsimony_forest.n_trees)

    # check for unifurcations at root
    unifurcations = sum(tree.tree.frequency == 0 and len(tree.tree.children) == 1 for tree in parsimony_forest.forest)
    if unifurcations:
        print('WARNING: {} trees exhibit unobserved unifurcation from root, which is not possible under current model. Adding psuedocounts to these nodes'.format(unifurcations))

    # fit p and q using all trees
    # if we get floating point errors, try a few more times (starting params are random)
    max_tries = 10
    for tries in range(max_tries):
        try:
            parsimony_forest.mle(Vlad_sum=True)
            break
        except FloatingPointError as e:
            if tries + 1 < max_tries:
                print('floating point error in MLE: {}. Attempt {} of {}. Rerunning with new random start.'.format(e, tries+1, max_tries))
            else:
                raise
        else:
            raise

    print('params = {}'.format(parsimony_forest.params))

    # get likelihoods and sort by them
    ls = [tree.l(parsimony_forest.params)[0] for tree in parsimony_forest.forest]
    ls, parsimony_forest.forest = zip(*sorted(zip(ls, parsimony_forest.forest), reverse=True))

    with open(args.outbase+'.inference.parsimony_forest.p', 'wb') as f:
        pickle.dump(parsimony_forest, f)

    if args.colormapfile is not None:
        with open(args.colormapfile, 'r') as f:
            colormap = {}
            for line in f:
                seqid, color = line.rstrip().split('\t')
                if ',' in color:
                    colors = {x.split(':')[0]:int(x.split(':')[1]) for x in color.split(',')}
                    colormap[seqid] = colors
                else:
                    colormap[seqid] = color
    else:
        colormap = None

    print('tree\talleles\tlogLikelihood')
    for i, (l, collapsed_tree) in enumerate(zip(ls, parsimony_forest.forest), 1):
        alleles = sum(1 for _ in collapsed_tree.tree.traverse())
        print('{}\t{}\t{}'.format(i, alleles, l))
        collapsed_tree.render(args.outbase+'.inference.{}.svg'.format(i), colormap, args.leftright_split)

    # rank plot of likelihoods
    plt.figure(figsize=(6.5,2))
    try:
        plt.plot(scipy.exp(ls), 'ko', clip_on=False, markersize=4)
        plt.ylabel('GCtree likelihood')
        plt.yscale('log')
        plt.ylim([None, 1.1*max(scipy.exp(ls))])
    except FloatingPointError:
        plt.plot(ls, 'ko', clip_on=False, markersize=4)
        plt.ylabel('GCtree log-likelihood')
        plt.ylim([None, 1.1*max(ls)])
    plt.xlabel('parsimony tree')
    plt.xlim([-1, len(ls)])
    plt.tick_params(axis='y', direction='out', which='both')
    plt.tick_params(
    axis='x',          # changes apply to the x-axis
    which='both',      # both major and minor ticks are affected
    bottom='off',      # ticks along the bottom edge are off
    top='off',         # ticks along the top edge are off
    labelbottom='off') # labels along the bottom edge are off
    plt.savefig(args.outbase + '.inference.likelihood_rank.pdf')

    # rank plot of observed allele frequencies
    y = sorted((node.frequency for node in parsimony_forest.forest[0].tree.traverse() if node.frequency != 0), reverse=True)
    plt.figure()
    plt.bar(range(1, len(y) + 1), y, color='black')
    plt.xlabel('genotype')
    plt.ylabel('abundance')
    plt.savefig(args.outbase + '.inference.abundance_rank.pdf')


def find_A_total(carry_cap, B_total, f_full, mature_affy, U):
    def A_total_fun(A, B_total, Kd_n): return(A + np.sum(B_total/(1+Kd_n/A)))

    def C_A(A, A_total, f_full, U): return(U * (A_total - A) / f_full)

    def A_obj(carry_cap, B_total, f_full, Kd_n, U):
        def obj(A): return((carry_cap - C_A(A, A_total_fun(A, B_total, Kd_n), f_full, U))**2)
        return(obj)

    Kd_n = np.array([mature_affy] * carry_cap)
    obj = A_obj(carry_cap, B_total, f_full, Kd_n, U)
    # Some funny "zero encountered in true_divide" errors are not affecting results so ignore them:
    old_settings = np.seterr(all='ignore')  # Keep old settings
    np.seterr(divide='ignore')
    obj_min = minimize(obj, 1e-20, bounds=[[1e-20, carry_cap]], method='L-BFGS-B', tol=1e-20)
    np.seterr(**old_settings)  # Reset to default
    A = obj_min.x[0]
    A_total = A_total_fun(A, B_total, Kd_n)
    assert(C_A(A, A_total, f_full, U) > carry_cap * 99/100)
    return(A_total)


def find_Lp(f_full, U):
    assert(U > 1)
    def T_BA(BA, p):
        # We keep alpha to enable the possibility
        # that there is a minimum lambda_
        alpha, beta, Q = p
        lambda_ = alpha + (2 - alpha) / (1 + Q*np.exp(-beta*BA))
        return(lambda_)

    def solve_T_BA(p, f_full, U):
        epsilon = 1/1000
        C1 = (T_BA(0, p) - 0)**2
        C2 = (T_BA(f_full/U, p) - 1)**2
        C3 = (T_BA(1*f_full, p) - (2 - 2*epsilon))**2
        return(C1, C2, C3)

    def solve_T_BA_low_epsilon(p, f_full, U):
        epsilon = 1/1000
        C1 = (T_BA(0, p) - 0)**2
        C2 = (T_BA(f_full/U, p) - 1)**2
        C3 = (T_BA(1*f_full, p) - (2 - 2*epsilon))**2 * ((2 - T_BA(1*f_full, p)) < 2*epsilon)
        return(C1, C2, C3)

    # Some funny "FloatingPointError" errors are not affecting results so ignore them:
    old_settings = np.seterr(all='ignore')  # Keep old settings
    np.seterr(over='ignore')
    try:
        def obj_T_A(p): return(solve_T_BA(p, f_full, U))
        p = fsolve(obj_T_A, (0, 10e-5, 1), xtol=1e-20, maxfev=1000)
        assert(sum(solve_T_BA(p, f_full, U)) < f_full * 1/1000)
    except:
        print('The U parameter is large and therefore the epsilon parameter has to be adjusted to find a valid solution.')
        def obj_T_A(p): return(solve_T_BA_low_epsilon(p, f_full, U))
        p = fsolve(obj_T_A, (0, 10e-5, 1), xtol=1e-20, maxfev=1000)
        assert(sum(solve_T_BA(p, f_full, U)) < f_full * 1/1000)
    np.seterr(**old_settings)  # Reset to default
    return(p)


def simulate(args):
    '''
    Simulation subprogram. Can simulate in two modes.
    a) Neutral mode. A Galton–Watson process, with mutation probabilities according to a user defined motif model e.g. S5F
    b) Selection mode. Using the same mutation process as in a), but in selection mode the poisson progeny distribution's lambda
    is variable accordring to the hamming distance to a list of target sequences. The closer a sequence gets to one of the targets
    the higher fitness and the closer lambda will approach 2, vice versa when the sequence is far away lambda approaches 0.
    '''
    mutation_model = MutationModel(args.mutability, args.substitution)
    if args.lambda0 is None:
        args.lambda0 = [max([1, int(.01*len(args.sequence))])]
    args.sequence = args.sequence.upper()
    if args.sequence2 is not None:
        if len(args.lambda0) == 1:  # Use the same mutation rate on both sequences
            args.lambda0 = [args.lambda0[0], args.lambda0[0]]
        elif len(args.lambda0) != 2:
            raise Exception('Only one or two lambda0 can be defined for a two sequence simulation.')
        # Require both sequences to be in frame 1:
        if args.frame is not None and args.frame != 1:
            print('Warning: When simulating with two sequences they are truncated to be beginning at frame 1.')
            args.sequence = args.sequence[(args.frame-1):(args.frame-1+(3*(((len(args.sequence)-(args.frame-1))//3))))]
            args.sequence2 = args.sequence2[(args.frame-1):(args.frame-1+(3*(((len(args.sequence2)-(args.frame-1))//3))))]
        # Extract the bounds between sequence 1 and 2:
        seq_bounds = ((0, len(args.sequence)), (len(args.sequence), len(args.sequence)+len(args.sequence2)))
        # Merge the two seqeunces to simplify future dealing with the pair:
        args.sequence += args.sequence2.upper()
    else:
        seq_bounds = None
    # <---- Selection:
    if args.selection:
        if args.frame is None:
            raise Exception('Frame must be defined when simulating with selection.')
        assert(args.B_total >= args.f_full)  # the fully activating fraction on BA must be possible to reach within B_total
        # Make a list of target sequences:
        targetAAseqs = [mutation_model.one_mutant(args.sequence, args.target_dist, frame=args.frame) for i in range(args.target_count)]
        # Find the total amount of A necessary for sustaining the inputted carrying capacity:
        print((args.carry_cap, args.B_total, args.f_full, args.mature_affy))
        A_total = find_A_total(args.carry_cap, args.B_total, args.f_full, args.mature_affy, args.U)
        # Calculate the parameters for the logistic function:
        Lp = find_Lp(args.f_full, args.U)
        selection_params = [args.mature_affy, args.naive_affy, args.target_dist, args.skip_update, targetAAseqs, A_total, args.B_total, Lp, args.k, args.outbase]
    else:
        selection_params = None
    # ----/> Selection

    trials = 1000
    # this loop makes us resimulate if size too small, or backmutation
    for trial in range(trials):
        try:
            tree = mutation_model.simulate(args.sequence,
                                           seq_bounds=seq_bounds,
                                           progeny=poisson(args.lambda_),
                                           lambda0=args.lambda0,
                                           n=args.n,
                                           N=args.N,
                                           T=args.T,
                                           frame=args.frame,
                                           verbose=args.verbose,
                                           selection_params=selection_params)
            if args.selection:
                collapsed_tree = CollapsedTree(tree=tree, frame=args.frame, collapse_syn=True, allow_repeats=True)
            else:
                collapsed_tree = CollapsedTree(tree=tree, frame=args.frame) # <-- this will fail if backmutations
            tree.ladderize()
            uniques = sum(node.frequency > 0 for node in collapsed_tree.tree.traverse())
            if uniques < 2:
                raise RuntimeError('collapsed tree contains {} sampled sequences'.format(uniques))
            break
        except RuntimeError as e:
            print('{}, trying again'.format(e))
        else:
            raise
    if trial == trials - 1:
        raise RuntimeError('{} attempts exceeded'.format(trials))

    # In the case of a sequence pair print them to separate files:
    if args.sequence2 is not None:
        fh1 = open(args.outbase+'.simulation_seq1.fasta', 'w')
        fh2 = open(args.outbase+'.simulation_seq2.fasta', 'w')
        fh1.write('>naive\n')
        fh1.write(args.sequence[seq_bounds[0][0]:seq_bounds[0][1]]+'\n')
        fh2.write('>naive\n')
        fh2.write(args.sequence[seq_bounds[1][0]:seq_bounds[1][1]]+'\n')
        i = 0
        for leaf in tree.iter_leaves():
            if leaf.frequency != 0:# and '*' not in Seq(leaf.sequence, generic_dna).translate():
                i += 1
                fh1.write('>simcell{}\n'.format(i))
                fh1.write(leaf.sequence[seq_bounds[0][0]:seq_bounds[0][1]]+'\n')
                fh2.write('>simcell{}\n'.format(i))
                fh2.write(leaf.sequence[seq_bounds[1][0]:seq_bounds[1][1]]+'\n')
                leaf.name = 'simcell{}'.format(i)
    else:
        with open(args.outbase+'.simulation.fasta', 'w') as f:
            f.write('>naive\n')
            f.write(args.sequence+'\n')
            i = 0
            for leaf in tree.iter_leaves():
                if leaf.frequency != 0:# and '*' not in Seq(leaf.sequence, generic_dna).translate():
                    i += 1
                    f.write('>simcell{}\n'.format(i))
                    f.write(leaf.sequence+'\n')
                    leaf.name = 'simcell{}'.format(i)

    # some observable simulation stats to write
    frequency, distance_from_naive, degree = zip(*[(node.frequency,
                                                    hamming_distance(node.sequence, args.sequence),
                                                    sum(hamming_distance(node.sequence, node2.sequence) == 1 for node2 in collapsed_tree.tree.traverse() if node2.frequency and node2 is not node))
                                                   for node in collapsed_tree.tree.traverse() if node.frequency])
    stats = pd.DataFrame({'genotype abundance':frequency,
                          'Hamming distance to root genotype':distance_from_naive,
                          'Hamming neighbor genotypes':degree})
    stats.to_csv(args.outbase+'.simulation.stats.tsv', sep='\t', index=False)

    print('{} simulated observed sequences'.format(sum(leaf.frequency for leaf in collapsed_tree.tree.traverse())))

    # render the full lineage tree
    ts = TreeStyle()
    ts.rotation = 90
    ts.show_leaf_name = False
    ts.show_scale = False

    colors = {}
    palette = SVG_COLORS
    palette -= set(['black', 'white', 'gray'])
    palette = cycle(list(palette))  # <-- circular iterator

    # Either plot by DNA sequence or amino acid sequence:
    if args.plotAA and args.selection:
        colors[tree.AAseq] = 'gray'
    else:
        colors[tree.sequence] = 'gray'

    for n in tree.traverse():
        nstyle = NodeStyle()
        nstyle["size"] = 10
        if args.plotAA:
            if n.AAseq not in colors:
                colors[n.AAseq] = next(palette)
            nstyle['fgcolor'] = colors[n.AAseq]
        else:
            if n.sequence not in colors:
                colors[n.sequence] = next(palette)
            nstyle['fgcolor'] = colors[n.sequence]
        n.set_style(nstyle)

    tree.render(args.outbase+'.simulation.lineage_tree.svg', tree_style=ts)

    # render collapsed tree
    # create an id-wise colormap
    if args.plotAA and args.selection:
        colormap = {node.name:colors[node.AAseq] for node in collapsed_tree.tree.traverse()}
    else:
        colormap = {node.name:colors[node.sequence] for node in collapsed_tree.tree.traverse()}
    collapsed_tree.write( args.outbase+'.simulation.collapsed_tree.p')
    collapsed_tree.render(args.outbase+'.simulation.collapsed_tree.svg', colormap=colormap)
    # print colormap to file
    with open(args.outbase+'.simulation.collapsed_tree.colormap.tsv', 'w') as f:
        for name, color in colormap.items():
            f.write(name + '\t' + color + '\n')


    if args.selection:
        # Define a list a suitable colors that are easy to distinguish:
        palette = ['crimson', 'purple', 'hotpink', 'limegreen', 'darkorange', 'darkkhaki', 'brown', 'lightsalmon', 'darkgreen', 'darkseagreen', 'darkslateblue', 'teal', 'olive', 'wheat', 'magenta', 'lightsteelblue', 'plum', 'gold']
        palette = cycle(list(palette)) # <-- circular iterator
        colors = {i: next(palette) for i in range(int(len(args.sequence) // 3))}
        # The minimum distance to the target is colored:
        colormap = {node.name:colors[node.target_dist] for node in collapsed_tree.tree.traverse()}
        collapsed_tree.write( args.outbase+'.simulation.collapsed_runstat_color_tree.p')
        collapsed_tree.render(args.outbase+'.simulation.collapsed_runstat_color_tree.svg', colormap=colormap)
        # Write a file with the selection run stats. These are also plotted:
        with open(args.outbase + 'selection_sim.runstats.p', 'rb') as fh:
            runstats = pickle.load(fh)
            plot_runstats(runstats, args.outbase, colors)


def plot_runstats(runstats, outbase, colors):
    def make_bounds(runstats):
        all_counts = runstats[0][0].copy()
        for l in runstats:
            all_counts += l[0]
        i = None
        ii = None
        for j, c in enumerate(all_counts):
            if i is None and c > 0:
                i = j
            elif c > 0:
                ii = j
        return(i, ii)
    # Total population size:
    pop_size = np.array([sum(r[0]) for r in runstats])
    # min:max of the hamming distances to plot:
    bounds = make_bounds(runstats)

    fig = plt.figure()
    ax = plt.subplot(111)
    t = np.array(list(range(len(pop_size))))  # The x-axis are generations
    ax.plot(t, pop_size, lw=2, label='All cells')  # Total population size is plotted
    # Then plot the counts for each hamming distance as a function on generation:
    for k in list(range(*bounds)):
        color = SVG2HEX[colors[k]]
        ax.plot(t, np.array([r[0][k] for r in runstats]), lw=2, color=color, label='Dist {}'.format(k))

    plt.legend(bbox_to_anchor=(1.05, 1), loc=2, borderaxespad=0)

    # Shrink current axis by 20% to make the legend fit:
    box = ax.get_position()
    ax.set_position([box.x0, box.y0, box.width * 0.8, box.height])

    plt.ylabel('Count')
    plt.xlabel('GC generation')
    plt.title('Cell count as function of GC generation')
    fig.savefig(outbase + '.selection_sim.runstats.pdf')


def main():
    import argparse
    parser = argparse.ArgumentParser(description='germinal center tree inference and simulation')
    subparsers = parser.add_subparsers(help='which program to run')

    # parser for test subprogram
    parser_test = subparsers.add_parser('test',
                                        formatter_class=argparse.ArgumentDefaultsHelpFormatter,
                                        help='run tests on library functions')
    parser_test.set_defaults(func=test)

    # parser for inference subprogram
    parser_infer = subparsers.add_parser('infer',
                                         formatter_class=argparse.ArgumentDefaultsHelpFormatter,
                                         help='likelihood ranking of parsimony trees')
    parser_infer.add_argument('--naive', type=str, default=None, help='name of naive sequence (outgroup root)')
    parser_infer.add_argument('phylipfile', type=str, help='dnapars outfile (verbose output with sequences at each site)')
    parser_infer.add_argument('countfile', type=str, help='File containing allele frequencies (sequence counts) in the format: "SeqID,Nobs"')
    parser_infer.add_argument('--colormapfile', type=str, default=None, help='File containing color map in the format: "SeqID\tcolor"')
    parser_infer.add_argument('--leftright_split', type=int, default=None, help='split between heavy and light for combined seqs')
    parser_infer.set_defaults(func=infer)

    # parser for simulation subprogram
    parser_sim = subparsers.add_parser('simulate',
                                       formatter_class=argparse.ArgumentDefaultsHelpFormatter,
                                       help='Neutral, and target selective, model gctree simulation')
    parser_sim.add_argument('sequence', type=str, help='seed naive nucleotide sequence')
    parser_sim.add_argument('mutability', type=str, help='path to mutability model file')
    parser_sim.add_argument('substitution', type=str, help='path to substitution model file')
    parser_sim.add_argument('--sequence2', type=str, default=None, help='Second seed naive nucleotide sequence. For simulating heavy/light chain co-evolution.')
    parser_sim.add_argument('--lambda', dest='lambda_', type=float, default=.9, help='poisson branching parameter')
    parser_sim.add_argument('--lambda0', type=float, default=None, nargs='*', help='List of one or two elements with the baseline mutation rates. Space separated input values.'
                            'First element belonging to seed sequence one and optionally the next to sequence 2. If only one rate is provided for two sequences,'
                            'this rate will be used on both.')
    parser_sim.add_argument('--n', type=int, default=None, help='cells downsampled')
    parser_sim.add_argument('--N', type=int, default=None, help='target simulation size')
    parser_sim.add_argument('--T', type=int, default=None, help='observation time, if None we run until termination and take all leaves')
    parser_sim.add_argument('--selection', type=bool, default=False, help='Simulation with selection? true/false. When doing simulation with selection an observation time cut must be set.')
    parser_sim.add_argument('--carry_cap', type=int, default=1000, help='The carrying capacity of the simulation with selection. This number affects the fixation time of a new mutation.'
                            'Fixation time is approx. log2(carry_cap), e.g. log2(1000) ~= 10.')
    parser_sim.add_argument('--target_count', type=int, default=10, help='The number of targets to generate.')
    parser_sim.add_argument('--target_dist', type=int, default=10, help='The number of non-synonymous mutations the target should be away from the naive.')
    parser_sim.add_argument('--naive_affy', type=float, default=100, help='Affinity of the naive sequence in nano molar.')
    parser_sim.add_argument('--mature_affy', type=float, default=1, help='Affinity of the mature sequences in nano molar.')
    parser_sim.add_argument('--skip_update', type=int, default=100, help='When iterating through the leafs the B:A fraction is recalculated every time.'
                            'It is possible though to update less often and get the same approximate results. This parameter sets the number of iterations to skip,'
                            'before updating the B:A results. skip_update < carry_cap/10 recommended.')
    parser_sim.add_argument('--B_total', type=float, default=1, help='Total number of BCRs per B cell normalized to 10e4. So 1 equals 10e4, 100 equals 10e6 etc.'
                            'It is recommended to keep this as the default.')
    parser_sim.add_argument('--U', type=float, default=5, help='Controls the fraction of BCRs binding antigen necessary to only sustain the life of the B cell'
                            'It is recommended to keep this as the default.')
    parser_sim.add_argument('--f_full', type=float, default=1, help='The fraction of antigen bound BCRs on a B cell that is needed to elicit close to maximum reponse.'
                            'Cannot be smaller than B_total. It is recommended to keep this as the default.')
    parser_sim.add_argument('--k', type=float, default=2, help='The exponent in the function to map hamming distance to affinity.'
                            'It is recommended to keep this as the default.')
    parser_sim.add_argument('--plotAA', type=bool, default=False, help='Plot trees with collapsing and coloring on amino acid level.')
    parser_sim.add_argument('--verbose', type=bool, default=False, help='Print progress during simulation. Mostly useful for simulation with selection since this can take a while.')
    parser_sim.set_defaults(func=simulate)

    # a common outbase parameter
    for subparser in [parser_test, parser_infer, parser_sim]:
        subparser.add_argument('--outbase', type=str, default='gctree.out', help='output file base name')

    # a common parameter for the inference and simulation subprograms
    for subparser in [parser_infer, parser_sim]:
        subparser.add_argument('--frame', type=int, default=None, choices=(1, 2, 3), help='codon frame')

    args = parser.parse_args()
    args.func(args)

if __name__ == '__main__':
    main()<|MERGE_RESOLUTION|>--- conflicted
+++ resolved
@@ -860,12 +860,8 @@
                 for leaf in final_leaves:  # No need to down-sample, this was already done in the simulation loop
                     leaf.frequency = 1
         if selection_params and max(T) != t:
-<<<<<<< HEAD
             raise RuntimeError('tree terminated before the requested sample time.')
-=======
-            raise RuntimeError('tree terminated with before the requested sample time.')
-
->>>>>>> 4ad81fa6
+
         # Do the normal sampling of the last time step:
         final_leaves = [leaf for leaf in tree.iter_leaves() if leaf.time == t]
         # by default, downsample to the target simulation size
