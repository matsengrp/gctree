#! /usr/bin/env python
# -*- coding: utf-8 -*-
'''
Infer trees from germinal center data
'''
import os
import atexit
import shutil
import re


def which(executable):
    for path in os.environ["PATH"].split(os.pathsep):
        if os.path.exists(os.path.join(path, executable)):
            return os.path.realpath(os.path.join(path, executable))
    return None

# the following must be exported by parent SConstruct/SConscript
Import('env gctree igphyml frame fasta fasta2 outdir naiveID converter CommandRunner')


def delete_on_failure():
    from SCons.Script import GetBuildFailures
    for bf in GetBuildFailures():
        try:
            if False:  # Turn on if failed folder should be deleted
                # shutil.rmtree(os.path.dirname(bf.node.abspath))
                print('There was an error for target:', bf.node.abspath)
                print('To resolve this the base folder was deleted. '
                      'Restarting will possibly solve the issue in case '
                      'this was just a bad simulation. Deleted folder:', os.path.dirname(bf.node.abspath))
        except OSError:
            pass  # Allow this
# atexit.register(delete_on_failure)

return_list = []


if gctree or igphyml:
<<<<<<< HEAD
    if len(fasta) == 1:
        basename = '.'.join(os.path.basename(fasta[0]).split('.')[:-1])
=======
    # fasta_str = str(fasta)
    if fasta2 is not None: #isinstance(fasta, list):
	basename = 'combined'
    elif isinstance(fasta, str):
        basename = '.'.join(os.path.basename(fasta).split('.')[:-1])
>>>>>>> bc40a0a4
    else:
        basename = 'gctree.simulation'
    # parse fasta file to phylip, interpreting integer names as frequencies
    frame_arg = ' --frame {} '.format(frame) if frame is not None else ''
    converter_arg = ' --converter {} '.format(converter) if converter is not None else ''
    phylip = env.Command([os.path.join(outdir, os.path.splitext(os.path.basename(fasta))[0] + '.phylip') if fasta2 is None and isinstance(fasta, str) else os.path.join(outdir, 'gctree.combined.phylip') if fasta2 is not None else os.path.join(outdir, 'gctree.simulation.phylip'),
                          os.path.join(outdir, basename)+'.counts',
                          os.path.join(outdir, basename)+'.idmap'],
                          fasta,
                          'stdbuf -oL python bin/fasta2phylip.py $SOURCES --countfile ${TARGETS[1]} --idmapfile ${TARGETS[2]} '+ frame_arg+converter_arg+
                          '--naive '+naiveID+' > ${TARGETS[0]}')
# Update the naive ID:
naiveID = naiveID.lower()

if gctree:
    # make config file for dnapars
    dnapars_config = env.Command(os.path.join(outdir, 'dnapars.cfg'),
                                 phylip[0],
                                 'stdbuf -oL python bin/mkdnaparsconfig.py $SOURCE --naive {} > $TARGET'.format(naiveID))

    # run dnapars (from phylip package) to generate parsimony trees
    dnapars = CommandRunner(map(lambda x: os.path.join(outdir, x), ['dnapars.outtree', 'dnapars.outfile', 'dnapars.log']),
                       dnapars_config,
                       'cd ' + outdir + ' && rm -f outfile outtree && dnapars < ${SOURCE.file} > ${TARGETS[2].file} && mv outfile dnapars.outfile && mv outtree dnapars.outtree')
    # Manually depend on phylip so that we rerun dnapars if the input sequences change (without this, dnapars will
    # only get rerun if one of the targets are removed or if the input dnapars_config file is changed).
    env.Depends(dnapars, phylip)

    # ML tree from parsimony trees
    # NOTE: xvfb-run is needed because of issue https://github.com/etetoolkit/ete/issues/101
    # NOTE: TMPDIR is needed due to a an xvfb conflict that Ben (scicomp ninja) discovered
    gctree_outbase = os.path.join(outdir, 'gctree')
    frame_arg = ' --frame {} '.format(frame) if frame is not None else ''
    gctree_infer = CommandRunner([gctree_outbase+'.inference.parsimony_forest.p',
                                gctree_outbase+'.inference.log'],
                                [dnapars[1], phylip[1]],
                                'TMPDIR=/tmp xvfb-run -a stdbuf -oL python bin/gctree.py infer ${SOURCES[0]} ${SOURCES[1]} --naive '+naiveID+
                                ' --outbase '+gctree_outbase+
                                frame_arg+
                                ' > ${TARGETS[1]}')
    return_list.append(gctree_infer)


if igphyml:
    # basename = 'igphyml'
    # Need the dedup phy as fa for ASR:
    dedup_fasta = env.Command([os.path.join(outdir, basename+'.dedup.fasta'),
                               os.path.join(outdir, basename+'.dedup.log')],
                              phylip[0],
                              'seqmagick convert $SOURCE ${TARGETS[0]} > ${TARGETS[1]}')

    # Run IgPhyML with the GY94 model to get the initial topology:
    igphyml_gy94_topology = CommandRunner([os.path.join(outdir, basename+'.phylip_igphyml_tree.txt_gy94'),
                                           os.path.join(outdir, basename+'.phylip_igphyml_tree.txt_gy94.log')],
                                           phylip[0],
                                           'igphyml -i $SOURCE -m GY -w M0 -t e --run_id gy94 > ${TARGETS[1]}')

    # Run IgPhyML with the HLP16 model using the GY94 tree topology as starting point:
    igphyml_opti = 'tlr'  # <--- can be changed to 'lr' or 'r'
    ### Full motif model: --motifs WRC_2:0,GYW_0:1,WA_1:2,TW_0:3,SYC_2:4,GRS_0:5 --hotness e,e,e,e,e,e
    ### Less parameter rich motif model: --motifs WRC_2:0,GYW_0:0,WA_1:1,TW_0:2,SYC_2:3,GRS_0:3 --hotness e,e,e,e
    igphyml_hlp16 = CommandRunner([os.path.join(outdir, basename+'.phylip_igphyml_tree.txt_hlp16'),
                              os.path.join(outdir, basename+'.phylip_igphyml_stats.txt_hlp16'),
                              os.path.join(outdir, basename+'.phylip_igphyml_tree.txt_hlp16.log')],
                             [phylip[0], igphyml_gy94_topology[0]],
                             'igphyml --motifs WRC_2:0,GYW_0:1,WA_1:2,TW_0:3,SYC_2:4,GRS_0:5 --hotness e,e,e,e,e,e -i ${SOURCES[0]} -u ${SOURCES[1]} -m HLP17 --root '+naiveID+' -o '+igphyml_opti+' --run_id hlp16 > ${TARGETS[2]}')

    # On the HLP16 output tree make the naive sequence an outgroup:
    naive_outgroup = env.Command([os.path.join(outdir, basename+'.phylip_igphyml_tree.txt_hlp16.outgroup'),
                                  os.path.join(outdir, basename+'.phylip_igphyml_tree.txt_hlp16.outgroup.log')],
                                 igphyml_hlp16[0],
                                 'python igphyml_files/igphyml_tools.py reroot --tree $SOURCE --reroot_tree ${TARGETS[0]} --pattern '+naiveID+' --outgroup 1 > ${TARGETS[1]}')

    igphyml_dir = which('igphyml')
    assert(igphyml_dir is not None)
    igphyml_dir = re.sub(r'/src/\w+$', '', igphyml_dir)
    # Run IgPhyML ASR script:
    run_ASR = CommandRunner([os.path.join(outdir, basename+'.MLcodons.fa'),
                        os.path.join(outdir, basename+'.igphyml_hlp16.MLcodons.log')],
                       [igphyml_hlp16[1], naive_outgroup[0], dedup_fasta[0]],
                       'stdbuf -oL perl igphyml_files/ancReconstructHLP16.pl PLACEHOLDER_CONFIG_FILE -rooted 1 -length D -stats ${SOURCES[0]} -tree ${SOURCES[1]} -seqfile ${SOURCES[2]} -outdir '+outdir+' -stem '+basename+' -rootid '+naiveID+' -igphyml '+igphyml_dir+'> ${TARGETS[1]}')

    # Convert the ASR output to an collapsed forest with an ete3 tree and pickle it:
    igphyml_infer = env.Command([os.path.join(outdir, 'igphyml.inferred_tree.p'),
                                 os.path.join(outdir, 'igphyml.inferred_tree.log')],
                                [naive_outgroup[0], phylip[1], run_ASR],
                                'TMPDIR=/tmp xvfb-run -a python igphyml_files/igphyml_tools.py ASR_parser --tree ${SOURCES[0]} --counts ${SOURCES[1]} --asr_seq ${SOURCES[2]} --outbase '+os.path.join(outdir, 'igphyml.inferred_tree')+ ' --naive '+naiveID+' > ${TARGETS[1]}')
    return_list.append(igphyml_infer)

Return('return_list')<|MERGE_RESOLUTION|>--- conflicted
+++ resolved
@@ -37,16 +37,11 @@
 
 
 if gctree or igphyml:
-<<<<<<< HEAD
-    if len(fasta) == 1:
-        basename = '.'.join(os.path.basename(fasta[0]).split('.')[:-1])
-=======
     # fasta_str = str(fasta)
     if fasta2 is not None: #isinstance(fasta, list):
 	basename = 'combined'
     elif isinstance(fasta, str):
         basename = '.'.join(os.path.basename(fasta).split('.')[:-1])
->>>>>>> bc40a0a4
     else:
         basename = 'gctree.simulation'
     # parse fasta file to phylip, interpreting integer names as frequencies
