--- conflicted
+++ resolved
@@ -60,20 +60,12 @@
 
     # Run IgPhyML with the HLP16 model using the GY94 tree topology as starting point:
     igphyml_opti = 'tlr'  # <--- can be changed to 'lr' or 'r'
-<<<<<<< HEAD
     ### --motifs WRC_2:0,GYW_0:1,WA_1:2,TW_0:3,SYC_2:4,GRS_0:5 --hotness e,e,e,e,e,e
-    io = map(lambda x: os.path.join(outdir, x), ['gctree.simulation.phylip', 'igphyml_hlp16.log'])
-    igphyml_hlp16 = env.Command(os.path.join(outdir, 'gctree.simulation.phylip_igphyml_tree.txt_hlp16'),
-                                igphyml_gy94_topology,
-                                'igphyml -i {} -u $SOURCE -m HLP16 --root {} -o {} --run_id hlp16 > {}'.format(io[0], naiveID, igphyml_opti, io[1]))
-=======
-    ### --hotness
     igphyml_hlp16 = env.SRun([os.path.join(outdir, 'gctree.simulation.phylip_igphyml_tree.txt_hlp16'),
                               os.path.join(outdir, 'gctree.simulation.phylip_igphyml_stats.txt_hlp16'),
                               os.path.join(outdir, 'gctree.simulation.phylip_igphyml_tree.txt_hlp16.log')],
                              [phylip, igphyml_gy94_topology[0]],
                              'igphyml -i ${SOURCES[0]} -u ${SOURCES[1]} -m HLP16 --root '+naiveID+' -o '+igphyml_opti+' --run_id hlp16 > ${TARGETS[2]}')
->>>>>>> 2b364bd7
 
     # On the HLP16 output tree make the naive sequence an outgroup:
     naive_outgroup = env.Command([os.path.join(outdir, 'gctree.simulation.phylip_igphyml_tree.txt_hlp16.outgroup'),
