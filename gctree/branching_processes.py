r"""
This module contains classes for simulation and inference for a binary
branching process with mutation in which the tree is collapsed to nodes that
count the number of clonal leaves of each type.
"""

from __future__ import annotations

import gctree.utils

import numpy as np
import warnings
import random
import os
import scipy.special as scs
import scipy.optimize as sco
import ete3
import Bio
import pickle
import functools
import collections as coll
import historydag as hdag
import multiset
import matplotlib as mp
from typing import Tuple, Dict, List, Union, Set, Callable

np.seterr(all="raise")


class CollapsedTree:
    r"""A collapsed tree, modeled as an infinite type Galton-Watson process run
    to extinction.

    Attributes:
        tree: :class:`ete3.TreeNode` object with ``abundance`` node features

    Args:
        tree: ete3 tree with ``abundance`` node features. Nonzero abundances expected on leaves, and optionally nodes adjacent to leaves via a path of length zero edges. If uncollapsed, it will be collapsed along branches with no mutations. Can be ommitted on initializaion, and later simulated.
        allow_repeats: tolerate the existence of nodes with the same genotype after collapse, e.g. in sister clades.
    """

    def __init__(self, tree: ete3.TreeNode = None, allow_repeats: bool = False):
        if tree is not None:
            self.tree = tree.copy()
            self.tree.dist = 0

            # remove unobserved internal unifurcations
            for node in self.tree.iter_descendants():
                if node.abundance == 0 and len(node.children) == 1:
                    node.delete(prevent_nondicotomic=False)

            # ensure distances are correct before collapse
            for node in self.tree.iter_descendants():
                node.dist = gctree.utils.hamming_distance(node.sequence, node.up.sequence)

            # iterate over the tree below root and collapse edges of zero
            # length if the node is a leaf and it's parent has nonzero
            # abundance we combine taxa names to a set to acommodate
            # bootstrap samples that result in repeated genotypes
            observed_genotypes = set((leaf.name for leaf in self.tree))
            observed_genotypes.add(self.tree.name)
            for node in self.tree.get_descendants(strategy="postorder"):
                if node.dist == 0:
                    # See note in docsrc/implementation_details/notes.rst for discussion
                    node.up.abundance = max(node.abundance, node.up.abundance)
                    if isinstance(node.name, str):
                        node_set = set([node.name])
                    else:
                        node_set = set(node.name)
                    if isinstance(node.up.name, str):
                        node_up_set = set([node.up.name])
                    else:
                        node_up_set = set(node.up.name)
                    if node_up_set < observed_genotypes:
                        if node_set < observed_genotypes:
                            node.up.name = tuple(node_set | node_up_set)
                            if len(node.up.name) == 1:
                                node.up.name = node.up.name[0]
                    elif node_set < observed_genotypes:
                        node.up.name = tuple(node_set)
                        if len(node.up.name) == 1:
                            node.up.name = node.up.name[0]
                    node.delete(prevent_nondicotomic=False)

            final_observed_genotypes = set()
            for node in self.tree.traverse():
                if node.abundance > 0 or node == self.tree:
                    for name in (
                        (node.name,) if isinstance(node.name, str) else node.name
                    ):
                        final_observed_genotypes.add(name)
            if final_observed_genotypes != observed_genotypes:
                raise RuntimeError(
                    "observed genotypes don't match after "
                    f"collapse\n\tbefore: {observed_genotypes}"
                    f"\n\tafter: {final_observed_genotypes}\n\t"
                    "symmetric diff: "
                    f"{observed_genotypes ^ final_observed_genotypes}"
                )

            rep_seq = sum(node.abundance > 0 for node in self.tree.traverse()) - len(
                set(
                    [
                        node.sequence
                        for node in self.tree.traverse()
                        if node.abundance > 0
                    ]
                )
            )
            if not allow_repeats and rep_seq:
                raise RuntimeError(
                    "Repeated observed sequences in collapsed "
                    f"tree. {rep_seq} sequences were found repeated."
                )
            elif allow_repeats and rep_seq:
                rep_seq = sum(
                    node.abundance > 0 for node in self.tree.traverse()
                ) - len(
                    set(
                        [
                            node.sequence
                            for node in self.tree.traverse()
                            if node.abundance > 0
                        ]
                    )
                )
                print(
                    "Repeated observed sequences in collapsed tree. "
                    f"{rep_seq} sequences were found repeated."
                )
            # a custom ladderize accounting for abundance and sequence to break
            # ties in abundance
            for node in self.tree.traverse(strategy="postorder"):
                # add a partition feature and compute it recursively up tree
                node.add_feature(
                    "partition",
                    node.abundance + sum(node2.partition for node2 in node.children),
                )
                # sort children of this node based on partion and sequence
                node.children.sort(key=lambda node: (node.partition, node.sequence))

            # create tuple (c, m) for each node, and store in a tuple of
            # ((c, m), n)'s, where n is the multiplicity of (c, m) seen in the tree.
            self._cm_counts = tuple(
                coll.Counter(
                    [
                        (node.abundance, len(node.children))
                        for node in self.tree.traverse()
                    ]
                ).items()
            )
            # store max c and m
            self._c_max = max(node.abundance for node in self.tree.traverse())
            self._m_max = max(len(node.children) for node in self.tree.traverse())
        else:
            self.tree = tree

    @staticmethod
    def _simulate_genotype(p: np.float64, q: np.float64) -> Tuple[int, int]:
        r"""Simulate the number of clonal leaves :math:`c` and mutant clades
        :math:`m` as a Galton-Watson process with branching probability
        :math:`p` and mutation probability :math:`q`.

        Args:
            p: branching probability
            q: mutation probability

        Returns:
            Tuple :math:`(c, m)` of the number of clonal leaves and mutant clades
        """
        if not (0 <= p <= 1 and 0 <= q <= 1):
            raise ValueError(
                "p and q must be in the unit interval: " f"p = {p}, q = {q}"
            )
        if p >= 0.5:
            warnings.warn(
                f"p = {p} is not subcritical, tree simulations not garanteed to terminate!"
            )
        # let's track the tree in breadth first order, listing number of clonal
        # and mutant descendants of each node mutant clades terminate in this
        # view
        cumsum_clones = 0
        len_tree = 0
        c = 0
        m = 0
        # while termination condition not met
        while cumsum_clones > len_tree - 1:
            if random.random() < p:
                mutants = sum(random.random() < q for child in range(2))
                clones = 2 - mutants
                m += mutants
            else:
                mutants = 0
                clones = 0
                c += 1
            cumsum_clones += clones
            len_tree += 1
        assert cumsum_clones == len_tree - 1
        return c, m

    @staticmethod
    @functools.lru_cache(maxsize=None)
    def _ll_genotype(
        c: int, m: int, p: np.float64, q: np.float64
    ) -> Tuple[np.float64, np.ndarray]:
        r"""Log-probability of getting :math:`c` leaves that are clones of the root and
        :math:`m` mutant clades off the root lineage, given branching probability :math:`p` and
        mutation probability :math:`q`.

        AKA the spaceship distribution. Also returns gradient wrt p and q
        (p, q). Computed by dynamic programming.

        Args:
            c: clonal leaves
            m: mutant clades
            p: branching probability
            q: mutation probability

        Returns:
            log-likelihood and gradient wrt :math:`p` and :math:`q`.
        """
        if c == m == 0 or (c == 0 and m == 1):
            raise ValueError("Zero likelihood event")
        elif c == 1 and m == 0:
            logf_result = np.log(1 - p)
            dlogfdp_result = -1 / (1 - p)
            dlogfdq_result = 0
        elif c == 0 and m == 2:
            logf_result = np.log(p) + 2 * np.log(q)
            dlogfdp_result = 1 / p
            dlogfdq_result = 2 / q
        else:
            if m >= 1:
                (
                    neighbor_ll_genotype,
                    (
                        neighbor_dlogfdp,
                        neighbor_dlogfdq,
                    ),
                ) = CollapsedTree._ll_genotype(c, m - 1, p, q)
                logg_array = [
                    (
                        np.log(2)
                        + np.log(p)
                        + np.log(q)
                        + np.log(1 - q)
                        + neighbor_ll_genotype
                    )
                ]
                dloggdp_array = [1 / p + neighbor_dlogfdp]
                dloggdq_array = [1 / q - 1 / (1 - q) + neighbor_dlogfdq]
            else:
                logg_array = []
                dloggdp_array = []
                dloggdq_array = []
            for cx in range(c + 1):
                for mx in range(m + 1):
                    if (cx > 0 or mx > 1) and (c - cx > 0 or m - mx > 1):
                        (
                            neighbor1_ll_genotype,
                            (neighbor1_dlogfdp, neighbor1_dlogfdq),
                        ) = CollapsedTree._ll_genotype(cx, mx, p, q)
                        (
                            neighbor2_ll_genotype,
                            (neighbor2_dlogfdp, neighbor2_dlogfdq),
                        ) = CollapsedTree._ll_genotype(c - cx, m - mx, p, q)
                        logg = (
                            np.log(p)
                            + 2 * np.log(1 - q)
                            + neighbor1_ll_genotype
                            + neighbor2_ll_genotype
                        )
                        dloggdp = 1 / p + neighbor1_dlogfdp + neighbor2_dlogfdp
                        dloggdq = -2 / (1 - q) + neighbor1_dlogfdq + neighbor2_dlogfdq
                        logg_array.append(logg)
                        dloggdp_array.append(dloggdp)
                        dloggdq_array.append(dloggdq)
<<<<<<< HEAD
            logf_result = scs.logsumexp(logg_array)
            softmax_logg_array = scs.softmax(logg_array)
            dlogfdp_result = np.multiply(softmax_logg_array, dloggdp_array).sum()
            dlogfdq_result = np.multiply(softmax_logg_array, dloggdq_array).sum()
=======
            if not logg_array:
                raise ValueError("Zero likelihood event")
            else:
                logf_result = logsumexp(logg_array)
                softmax_logg_array = softmax(logg_array)
                dlogfdp_result = np.multiply(softmax_logg_array, dloggdp_array).sum()
                dlogfdq_result = np.multiply(softmax_logg_array, dloggdq_array).sum()
>>>>>>> 0a629808

        return (logf_result, np.array([dlogfdp_result, dlogfdq_result]))

    @staticmethod
    def _build_ll_genotype_cache(c_max: int, m_max: int, p: np.float64, q: np.float64):
        r"""build up the lru_cache from the bottom to avoid recursion depth
        issues."""
        CollapsedTree._ll_genotype.cache_clear()
        for c in range(c_max + 1):
            for m in range(m_max + 1):
                if c > 0 or m > 1:
                    CollapsedTree._ll_genotype(c, m, p, q)

    def ll(
        self, p: np.float64, q: np.float64, build_cache: bool = False
    ) -> Tuple[np.float64, np.ndarray]:
        r"""Log likelihood of branching process parameters :math:`(p, q)` given tree topology :math:`T` and genotype abundances :math:`A`.

        .. math::
            \ell(p, q; T, A) = \log\mathbb{P}(T, A \mid p, q)

        Args:
            p: branching probability
            q: mutation probability
            build_cache: build cache from the bottom up. Normally this should be left to its default ``True``.

        Returns:
            Log likelihood :math:`\ell(p, q; T, A)` and its gradient :math:`\nabla\ell(p, q; T, A)`
        """
        if self.tree is None:
            raise ValueError("tree data must be defined to compute likelihood")
        if build_cache:
            self._build_ll_genotype_cache(self._c_max, self._m_max, p, q)
<<<<<<< HEAD
        return lltree(self._cm_counts, p, q)
=======
        if self._cm_list[0][0] == 0 and self._cm_list[0][1] == 1:
            # if unifurcation not possible under current model, add a
            # psuedocount for the root
            self._cm_list[0] = (1, self._cm_list[0][1])
        # extract vector of function values and gradient components
        logf_data = [CollapsedTree._ll_genotype(c, m, p, q) for c, m in self._cm_list]
        logf = np.array([[x[0]] for x in logf_data]).sum()
        grad_ll_genotype = np.array([x[1] for x in logf_data]).sum(axis=0)
        return logf, grad_ll_genotype
>>>>>>> 0a629808

    def mle(self, **kwargs) -> Tuple[np.float64, np.float64]:
        r"""Maximum likelihood estimate of :math:`(p, q)`.

        .. math::
            (p, q) = \arg\max_{p,q\in [0,1]}\ell(p, q)

        Args:
            kwargs: keyword arguments passed along to the log likelihood :meth:`CollapsedTree.ll`

        Returns:
            Tuple :math:`(p, q)` with estimated branching probability and estimated mutation probability
        """
        return _mle_helper(self.ll, **kwargs)

    def simulate(self, p: np.float64, q: np.float64, root: bool = True):
        r"""Simulate a collapsed tree as an infinite type Galton-Watson process
        run to extintion, with branching probability :math:`p` and mutation
        probability :math:`q`. Overwrites existing tree attribute.

        Args:
            p: branching probability
            q: mutation probability
            root: flag indicating simulation is being run from the root of the tree, so we should update tree attributes (should usually be ``True``)
        """
        c, m = self._simulate_genotype(p, q)
        self.tree = ete3.TreeNode()
        self.tree.add_feature("abundance", c)
        for _ in range(m):
            # ooooh, recursion
            child = CollapsedTree()
            child.simulate(p, q, root=False)
            child = child.tree
            child.dist = 1
            self.tree.add_child(child)

        if root:
            # create list of (c, m) for each node
            self._cm_counts = tuple(
                coll.Counter(
                    [
                        (node.abundance, len(node.children))
                        for node in self.tree.traverse()
                    ]
                ).items()
            )
            # store max c and m
            self._c_max = max(node.abundance for node in self.tree.traverse())
            self._m_max = max(len(node.children) for node in self.tree.traverse())

    def __repr__(self):
        r"""return a string representation for printing."""
        return str(self.tree)

    def render(
        self,
        outfile: str,
        scale: float = None,
        branch_margin: float = 0,
        node_size: float = None,
        idlabel: bool = False,
        colormap: Dict = None,
        frame: int = None,
        position_map: List = None,
        chain_split: int = None,
        frame2: int = None,
        position_map2: List = None,
        show_support: bool = False,
    ):
        r"""Render to tree image file.

        Args:
            outfile: file name to render to, filetype inferred from suffix, .svg for color
            scale: branch length scale in pixels (set automatically if ``None``)
            branch_margin: additional leaf branch separation margin, in pixels, to scale tree width
            node_size: size of nodes in pixels (set according to abundance if ``None``)
            idlabel: label nodes with seq ids, and write sequences of all nodes to a fasta file with same base name as ``outfile``
            colormap: dictionary mapping node names to color names or to dictionaries of color frequencies
            frame: coding frame for annotating amino acid substitutions
            position_map: mapping of position names for sequence indices, to be used with substitution annotations and the ``frame`` argument
            chain_split: if sequences are a concatenation two gene sequences, this is the index at which the 2nd one starts (requires ``frame`` and ``frame2`` arguments)
            frame2: coding frame for 2nd sequence when using ``chain_split``
            position_map2: like ``position_map``, but for 2nd sequence when using ``chain_split``
            show_support: annotate bootstrap support if available
        """
        if frame is not None and frame not in (1, 2, 3):
            raise RuntimeError("frame must be 1, 2, or 3")

        def my_layout(node):
            if colormap is None or node.name not in colormap:
                circle_color = "lightgray"
            else:
                circle_color = colormap[node.name]
            text_color = "black"

            if node_size is None:
                node_size2 = max(1, 10 * np.sqrt(node.abundance))
                if isinstance(circle_color, str):
                    C = ete3.CircleFace(
                        radius=node_size2,
                        color=circle_color,
                        label={"text": str(node.abundance), "color": text_color}
                        if node.abundance > 0
                        else None,
                    )
                    C.rotation = -90
                    C.hz_align = 1
                    ete3.faces.add_face_to_node(C, node, 0)
                else:
                    P = ete3.PieChartFace(
                        [100 * x / node.abundance for x in circle_color.values()],
                        2 * node_size2,
                        2 * node_size2,
                        colors=[
                            (color if color != "None" else "lightgray")
                            for color in list(circle_color.keys())
                        ],
                        line_color=None,
                    )
                    T = ete3.TextFace(
                        " ".join([str(x) for x in list(circle_color.values())]),
                        tight_text=True,
                    )
                    T.hz_align = 1
                    T.rotation = -90
                    ete3.faces.add_face_to_node(P, node, 0, position="branch-right")
                    ete3.faces.add_face_to_node(T, node, 1, position="branch-right")
            elif node.abundance:
                T = ete3.TextFace(node.abundance)
                T.rotation = -90
                T.hz_align = 1
                ete3.faces.add_face_to_node(
                    T,
                    node,
                    0,
                    position="branch-top",
                )

            if idlabel:
                T = ete3.TextFace(node.name, tight_text=True, fsize=6)
                T.rotation = -90
                T.hz_align = 1
                ete3.faces.add_face_to_node(
                    T,
                    node,
                    1 if isinstance(circle_color, str) else 2,
                    position="branch-bottom",
                )

        # we render on a copy, so faces are not permanent
        tree_copy = self.tree.copy(method="deepcopy")
        for node in tree_copy.traverse():
            nstyle = ete3.NodeStyle()
            if colormap is None or node.name not in colormap:
                nstyle["fgcolor"] = "lightgray"
            else:
                nstyle["fgcolor"] = colormap[node.name]
            if node_size is not None:
                nstyle["size"] = node_size
            else:
                nstyle["size"] = 0
            if node.up is not None:
                if "sequence" in tree_copy.features and set(
                    node.sequence.upper()
                ) == set("ACGT"):
                    if frame is not None:
                        if chain_split is not None and frame2 is None:
                            raise ValueError(
                                "must define frame2 when using chain_split"
                            )
                        if frame2 is not None and chain_split is None:
                            raise ValueError(
                                "must define chain_split when using frame2"
                            )
                        # loop over split heavy/light chain subsequences
                        for start, end, framex, position_mapx in (
                            (0, chain_split, frame, position_map),
                            (chain_split, None, frame2, position_map2),
                        ):
                            if start is not None:
                                seq = node.sequence[start:end]
                                aa = Bio.Seq.Seq(
                                    seq[
                                        (framex - 1) : (
                                            framex
                                            - 1
                                            + (3 * ((len(seq) - (framex - 1)) // 3))
                                        )
                                    ]
                                ).translate()
                                seq = node.up.sequence[start:end]
                                aa_parent = Bio.Seq.Seq(
                                    seq[
                                        (framex - 1) : (
                                            framex
                                            - 1
                                            + (3 * ((len(seq) - (framex - 1)) // 3))
                                        )
                                    ]
                                ).translate()
                                mutations = [
                                    f"{aa1}{pos if position_mapx is None else position_mapx[pos]}{aa2}"
                                    for pos, (aa1, aa2) in enumerate(zip(aa_parent, aa))
                                    if aa1 != aa2
                                ]
                                if mutations:
                                    T = ete3.TextFace(
                                        "\n".join(mutations),
                                        fsize=6,
                                        tight_text=False,
                                        ftype="Courier",
                                    )
                                    if start == 0:
                                        T.margin_top = 6
                                    else:
                                        T.margin_bottom = 6
                                    T.rotation = -90
                                    node.add_face(
                                        T,
                                        0,
                                        position="branch-bottom"
                                        if start == 0
                                        else "branch-top",
                                    )
                                if "*" in aa:
                                    nstyle["hz_line_color"] = "red"
            node.set_style(nstyle)

        ts = ete3.TreeStyle()
        ts.scale = scale
        ts.branch_vertical_margin = branch_margin
        ts.show_leaf_name = False
        ts.rotation = 90
        ts.draw_aligned_faces_as_table = False
        ts.allow_face_overlap = True
        ts.layout_fn = my_layout
        ts.show_scale = True
        ts.show_branch_support = show_support
        # if we labelled seqs, let's also write the alignment out so we have
        # the sequences (including of internal nodes)
        if idlabel:
            aln = Bio.Phylo.TreeConstruction.MultipleSeqAlignment([])
            for node in tree_copy.traverse():
                aln.append(
                    Bio.SeqRecordSeqRecord(
                        Bio.Seq.Seq(str(node.sequence)),
                        id=str(node.name),
                        description=f"abundance={node.abundance}",
                    )
                )
            Bio.AlignIO.write(
                aln, open(os.path.splitext(outfile)[0] + ".fasta", "w"), "fasta"
            )
        return tree_copy.render(outfile, tree_style=ts)

    def feature_colormap(
        self,
        feature: str,
        cmap: str = "viridis",
        vmin: float = None,
        vmax: float = None,
    ) -> Dict[str, str]:
        r"""Generate a colormap based on a continuous tree feature.

        Args:
            feature: feature name (all nodes in tree attribute must have this feature)
            cmap: any matplotlib color palette: https://matplotlib.org/stable/gallery/color/colormap_reference.html
            vmin: minimum value for colormap (default to minimum of the feature over the tree)
            vmax: maximum value for colormap (default to maximum of the feature over the tree)

        Returns:
            Dictionary of node names to hex color strings, which may be used as the colormap in :meth:`gctree.CollapsedTree.render`
        """
        cmap = mp.cm.get_cmap(cmap)

        if vmin is None:
            vmin = np.nanmin([getattr(node, feature) for node in self.tree.traverse()])
        if vmax is None:
            vmax = np.nanmax([getattr(node, feature) for node in self.tree.traverse()])

        # define the minimum and maximum values for our colormap
        norm = mp.colors.Normalize(vmin=vmin, vmax=vmax)

        return {
            node.name: mp.colors.to_hex(cmap(norm(getattr(node, feature))))
            for node in self.tree.traverse()
        }

    def write(self, file_name: str):
        r"""Serialize to pickle file.

        Args:
            file_name: file name (.p suffix recommended)
        """
        with open(file_name, "wb") as f:
            pickle.dump(self, f)

    def newick(self, file_name: str):
        r"""Write to newick file.

        Args:
            file_name: file name (.nk suffix recommended)
        """
        self.tree.write(format=1, outfile=file_name)

    def compare(
        self, tree2: CollapsedTree, method: str = "identity"
    ) -> Union[bool, np.float64]:
        r"""Compare this tree to the other tree.

        Args:
            tree2: another object of this type
            method: comparison type (``identity``, ``MRCA``, or ``RF``)

        Returns:
            tree difference
        """
        if method == "identity":
            # we compare lists of seq, parent, abundance
            # return true if these lists are identical, else false
            list1 = sorted(
                (
                    node.sequence,
                    node.abundance,
                    node.up.sequence if node.up is not None else None,
                )
                for node in self.tree.traverse()
            )
            list2 = sorted(
                (
                    node.sequence,
                    node.abundance,
                    node.up.sequence if node.up is not None else None,
                )
                for node in tree2.tree.traverse()
            )
            return list1 == list2
        elif method == "MRCA":
            # matrix of hamming distance of common ancestors of taxa
            # takes a true and inferred tree as CollapsedTree objects
            taxa = [node.sequence for node in self.tree.traverse() if node.abundance]
            n_taxa = len(taxa)
            d = np.zeros(shape=(n_taxa, n_taxa))
            sum_sites = np.zeros(shape=(n_taxa, n_taxa))
            for i in range(n_taxa):
                nodei_true = self.tree.iter_search_nodes(sequence=taxa[i]).__next__()
                nodei = tree2.tree.iter_search_nodes(sequence=taxa[i]).__next__()
                for j in range(i + 1, n_taxa):
                    nodej_true = self.tree.iter_search_nodes(
                        sequence=taxa[j]
                    ).__next__()
                    nodej = tree2.tree.iter_search_nodes(sequence=taxa[j]).__next__()
                    MRCA_true = self.tree.get_common_ancestor(
                        (nodei_true, nodej_true)
                    ).sequence
                    MRCA = tree2.tree.get_common_ancestor((nodei, nodej)).sequence
                    d[i, j] = gctree.utils.hamming_distance(MRCA_true, MRCA)
                    sum_sites[i, j] = len(MRCA_true)
            return d.sum() / sum_sites.sum()
        elif method == "RF":
            tree1_copy = self.tree.copy(method="deepcopy")
            tree2_copy = tree2.tree.copy(method="deepcopy")
            for treex in (tree1_copy, tree2_copy):
                for node in list(treex.traverse()):
                    if node.abundance > 0:
                        child = ete3.TreeNode()
                        child.add_feature("sequence", node.sequence)
                        node.add_child(child)
            return tree1_copy.robinson_foulds(
                tree2_copy,
                attr_t1="sequence",
                attr_t2="sequence",
                unrooted_trees=True,
            )[0]
        else:
            raise ValueError("invalid distance method: " + method)

    def _get_split(self, node: ete3.TreeNode) -> Tuple[Set, Set]:
        r"""Return the bipartition resulting from clipping this node's edge
        above.

        Args:
            node: tree node

        Returns:
            A tuple of two sets
        """
        if node.get_tree_root() != self.tree:
            raise ValueError("node not found")
        if node == self.tree:
            raise ValueError("this node is the root (no split above)")
        parent = node.up
        taxa1 = []
        for node2 in node.traverse():
            if node2.abundance > 0 or node2 == self.tree:
                if isinstance(node2.name, str):
                    taxa1.append(node2.name)
                else:
                    taxa1.extend(node2.name)
        taxa1 = set(taxa1)
        node.detach()
        taxa2 = []
        for node2 in self.tree.traverse():
            if node2.abundance > 0 or node2 == self.tree:
                if isinstance(node2.name, str):
                    taxa2.append(node2.name)
                else:
                    taxa2.extend(node2.name)
        taxa2 = set(taxa2)
        parent.add_child(node)
        assert taxa1.isdisjoint(taxa2)
        assert taxa1.union(taxa2) == set(
            (
                name
                for node in self.tree.traverse()
                if node.abundance > 0 or node == self.tree
                for name in ((node.name,) if isinstance(node.name, str) else node.name)
            )
        )
        return tuple(sorted([taxa1, taxa2]))

    @staticmethod
    def _split_compatibility(split1, split2):
        diff = split1[0].union(split1[1]) ^ split2[0].union(split2[1])
        if diff:
            raise ValueError(
                "splits do not cover the same taxa\n" f"\ttaxa not in both: {diff}"
            )
        for partition1 in split1:
            for partition2 in split2:
                if partition1.isdisjoint(partition2):
                    return True
        return False

    def support(
        self,
        bootstrap_trees_list: List[CollapsedTree],
        weights: List[np.float64] = None,
        compatibility: bool = False,
    ):
        r"""Compute support from a list of bootstrap :class:`CollapsedTree` objects, and add to tree attibute.

        Args:
            bootstrap_trees_list: List of trees
            weights: weights for each tree, perhaps for weighting parsimony degenerate trees
            compatibility: counts trees that don't disconfirm the split.
        """
        for node in self.tree.get_descendants():
            split = self._get_split(node)
            support = 0
            compatibility_ = 0
            for i, tree in enumerate(bootstrap_trees_list):
                compatible = True
                supported = False
                for boot_node in tree.tree.get_descendants():
                    boot_split = tree._get_split(boot_node)
                    if (
                        compatibility
                        and compatible
                        and not self._split_compatibility(split, boot_split)
                    ):
                        compatible = False
                    if not compatibility and not supported and boot_split == split:
                        supported = True
                if supported:
                    support += weights[i] if weights is not None else 1
                if compatible:
                    compatibility_ += weights[i] if weights is not None else 1
            node.support = compatibility_ if compatibility else support

    def local_branching(self, tau=1, tau0=0.1):
        r"""Add local branching statistics (Neher et al. 2014) as tree node
        features to the ETE tree attribute.
        After execution, all nodes will have new features ``LBI``
        (local branching index) and ``LBR`` (local branching ratio, below Vs
        above the node)

        Args:
            tau: decay timescale for exponential filter
            tau0: effective branch length for branches with zero mutations
        """
        # the fixed integral contribution for clonal cells indicated by abundance annotations
        clone_contribution = tau * (1 - np.exp(-tau0 / tau))

        # post-order traversal to populate downward integral for each node
        for node in self.tree.traverse(strategy="postorder"):
            if node.is_leaf():
                node.add_feature(
                    "LB_down",
                    node.abundance * clone_contribution if node.abundance > 1 else 0,
                )
            else:
                node.add_feature(
                    "LB_down",
                    node.abundance * clone_contribution
                    + sum(
                        tau * (1 - np.exp(-child.dist / tau))
                        + np.exp(-child.dist / tau) * child.LB_down
                        for child in node.children
                    ),
                )

        # pre-order traversal to populate upward integral for each node
        for node in self.tree.traverse(strategy="preorder"):
            if node.is_root():
                node.add_feature("LB_up", 0)
            else:
                node.add_feature(
                    "LB_up",
                    tau * (1 - np.exp(-node.dist / tau))
                    + np.exp(-node.dist / tau) * (node.up.LB_up + node.up.LB_down),
                )

        # finally, compute LBI (LBR) as the sum (ratio) of upward and downward integrals at each node
        for node in self.tree.traverse():
            node.add_feature("LBI", node.LB_down + node.LB_up)
            node.add_feature(
                "LBR", node.LB_down / node.LB_up if not node.is_root() else np.nan
            )


class CollapsedForest:
    r"""A collection of :class:`CollapsedTree`

    We can intialize with a list of trees, each an instance of :class:`CollapsedTree`, or we can simulate the forest later.

    Attributes:
        forest: list of trees
        n_trees: number of trees in forest

    Args:
        forest: list of :class:`CollapsedTree`
    """

    def __init__(self, forest: List[CollapsedTree] = None):
        if forest is not None:
            if len(forest) == 0:
                raise ValueError("passed empty tree list")
            self.forest = forest
            self.n_trees = len(forest)
            self._c_max = max(
                node.abundance for tree in self.forest for node in tree.tree.traverse()
            )
            self._m_max = max(
                len(node.children)
                for tree in self.forest
                for node in tree.tree.traverse()
            )
        else:
            self.forest = None
            self.n_trees = None

    def simulate(self, p: np.float64, q: np.float64, n_trees: int):
        r"""Simulate a forest of collapsed trees. Overwrites existing forest attribute.

        Args:
            p: branching probability
            q: mutation probability
            n_trees: number of trees
        """
        self.forest = [CollapsedTree() for _ in range(n_trees)]
        self.n_trees = n_trees
        for tree in self.forest:
            tree.simulate(p, q)

        self._c_max = max(
            node.abundance for tree in self.forest for node in tree.tree.traverse()
        )
        self._m_max = max(
            len(node.children) for tree in self.forest for node in tree.tree.traverse()
        )

    def ll(
        self,
        p: np.float64,
        q: np.float64,
        marginal: bool = False,
    ) -> Tuple[np.float64, np.ndarray]:
        r"""Log likelihood of branching process parameters :math:`(p, q)` given tree topologies :math:`T_1, \dots, T_n` and corresponding genotype abundances vectors :math:`A_1, \dots, A_n` for each of :math:`n` trees in the forest.

        If ``marginal=False`` (the default), compute the joint log likelihood

        .. math::
            \ell(p, q; T, A) = \sum_{i=1}^n\log\mathbb{P}(T_i, A_i \mid p, q),

        otherwise compute the marginal log likelihood

        .. math::
            \ell(p, q; T, A) = \log\left(\sum_{i=1}^n\mathbb{P}(T_i, A_i \mid p, q)\right).

        Args:
            p: branching probability
            q: mutation probability
            marginal: compute the marginal likelihood over trees, otherwise compute the joint likelihood of trees

        Returns:
            Log likelihood :math:`\ell(p, q; T, A)` and its gradient :math:`\nabla\ell(p, q; T, A)`
        """
        if self.forest is None:
            raise ValueError("forest data must be defined to compute likelihood")
        CollapsedTree._build_ll_genotype_cache(self._c_max, self._m_max, p, q)
        # This doesn't take full advantage of storing tree genotype
        # multiplicities. Two trees with same cm multiplicities could have them
        # ordered differently in _cm_counts tuple. Easy fix would require
        # frozenmultiset import.
        cm_countlist = tuple(coll.Counter([tree._cm_counts for tree in self.forest]).items())
        return llforest(cm_countlist, p, q, marginal=marginal)

    def mle(self, **kwargs) -> Tuple[np.float64, np.float64]:
        return _mle_helper(self.ll, **kwargs)

    mle.__doc__ = CollapsedTree.mle.__doc__

    def __repr__(self):
        r"""return a string representation for printing."""
        return f"n_trees = {self.n_trees}\n" "\n".join(
            [str(tree) for tree in self.forest]
        )


def _mle_helper(
    ll: Callable[[np.float64, np.float64], Tuple[np.float64, np.ndarray]], **kwargs
) -> Tuple[np.float64, np.float64]:
    # initialization
    x_0 = (0.5, 0.5)
    bounds = ((1e-6, 1 - 1e-6), (1e-6, 1 - 1e-6))

    def f(x):
        """negative log likelihood."""
        return tuple(-x for x in ll(*x, **kwargs))

    grad_check = sco.check_grad(lambda x: f(x)[0], lambda x: f(x)[1], x_0)
    if grad_check > 1e-3:
        warnings.warn(
            "gradient mismatches finite difference " f"approximation by {grad_check}",
            RuntimeWarning,
        )
    result = sco.minimize(
        f,
        jac=True,
        x0=x_0,
        method="L-BFGS-B",
        options={"ftol": 1e-10},
        bounds=bounds,
    )
    # update params if None and optimization successful
    if not result.success:
        warnings.warn("optimization not sucessful, " + result.message, RuntimeWarning)
    return result.x[0], result.x[1]


def lltree(cm_counts, p: np.float64, q: np.float64) -> Tuple[np.float64, np.ndarray]:
    r"""Log likelihood of branching process parameters :math:`(p, q)`
    .. math::
        \ell(p, q; T, A) = \log\mathbb{P}(T, A \mid p, q)
    Args:
        cm_counts: an iterable containing tuples `((c, m), n)` where `n` is the number of nodes
            in the tree with abundance `c` and `m` mutant clades
        p: branching probability
        q: mutation probability
    Returns:
        Log likelihood :math:`\ell(p, q; T, A)` and its gradient :math:`\nabla\ell(p, q; T, A)`
    """
    count_ls = [n for cm, n in cm_counts]
    cm_list = [cm for cm, n in cm_counts]
    if (
        cm_list[0][0] == 0
        and cm_list[0][1] == 1
        and CollapsedTree._ll_genotype(cm_list[0][0], cm_list[0][1], p, q)[0] == -np.inf
    ):
        # if unifurcation not possible under current model, add a
        # psuedocount for the root
        cm_list[0] = (1, 1)
    # extract vector of function values and gradient components
    logf_data = [CollapsedTree._ll_genotype(c, m, p, q) for c, m in cm_list]
    logf = np.array([[x[0] * count_ls[i]] for i, x in enumerate(logf_data)]).sum()
    grad_ll_genotype = np.array(
        [x[1] * count_ls[i] for i, x in enumerate(logf_data)]
    ).sum(axis=0)
    return logf, grad_ll_genotype


def llforest(
    cm_countlist,
    p: np.float64,
    q: np.float64,
    marginal: bool = False,
) -> Tuple[np.float64, np.ndarray]:
    r"""Log likelihood of branching process parameters :math:`(p, q)` given `cm_countlist`, an iterable
    containing tuples `(cm_counts, mult)`, where `cm_counts` is an iterable describing a tree, and `mult`
    is the number of trees in the forest which can be described with the iterable `cm_counts`.

    `cm_counts` is in the format expected as an argument to :meth:`lltree`.

    If ``marginal=False`` (the default), compute the joint log likelihood
    .. math::
        \ell(p, q; T, A) = \sum_{i=1}^n\log\mathbb{P}(T_i, A_i \mid p, q),
    otherwise compute the marginal log likelihood
    .. math::
        \ell(p, q; T, A) = \log\left(\sum_{i=1}^n\mathbb{P}(T_i, A_i \mid p, q)\right).
    Args:
        p: branching probability
        q: mutation probability
        marginal: compute the marginal likelihood over trees, otherwise compute the joint likelihood of trees
    Returns:
        Log likelihood :math:`\ell(p, q; T, A)` and its gradient :math:`\nabla\ell(p, q; T, A)`
    """
    terms = [[lltree(cmcounts, p, q), count] for cmcounts, count in cm_countlist]
    ls = np.array([term[0][0] for term in terms])
    grad_ls = np.array([term[0][1] for term in terms])
    # This can be done ahead of time
    count_ls = np.array([term[1] for term in terms])
    if marginal:
        # we need to find the smallest derivative component for each
        # coordinate, then subtract off to get positive things to logsumexp
        grad_l = []
        for j in range(len((p, q))):
            i_prime = grad_ls[:, j].argmin()
            grad_l.append(
                grad_ls[i_prime, j]
                + np.exp(
                    scs.logsumexp(
                        ls - ls[i_prime],
                        b=(grad_ls[:, j] - grad_ls[i_prime, j]) * count_ls,
                    )
                    - scs.logsumexp(ls - ls[i_prime], b=count_ls)
                )
            )
        return (-np.log(count_ls.sum()) + scs.logsumexp(ls, b=count_ls)), np.array(grad_l)
    else:
        return (ls * count_ls).sum(), np.array(
            [(grad_ls[:, 0] * count_ls).sum(), (grad_ls[:, 1] * count_ls).sum()]
        )


def fit_branching_process(dag, verbose=True, marginal=True):
    r"""fit p and q using all trees in the dag. DAG should be abundance_annotated, like that output by phylip_parse.
    if we get floating point errors, try a few more times
    (starting params aren't random right now, but they could be in the future?)"""
    cmcount_dagfuncs = cmcounter_dagfuncs()
    cmcounters = dag.weight_count(**cmcount_dagfuncs)

    def to_tuple(mset):
        # lltree checks first item in list for unobserved root unifurcation,
        # but here it could end up not being first.
        if (0, 1) in mset:
            assert mset[(0, 1)] == 1
            mset = mset - {(0, 1)} + {(1, 1)}
        return tuple(mset.items())

    cmcountlist = [(to_tuple(mset), mult) for mset, mult in cmcounters.items()]

    max_tries = 10
    for tries in range(max_tries):
        try:
            p, q = _mle_helper(
                lambda p, q: llforest(cmcountlist, p, q, marginal=marginal)
            )
            break
        except FloatingPointError as e:
            if tries + 1 < max_tries and verbose:
                print(
                    f"floating point error in MLE: {e}. "
                    f"Attempt {tries + 1} of {max_tries}. "
                    "Rerunning with new random start."
                )
            else:
                raise
        else:
            raise
    return (p, q)


def clade_tree_to_ctree(
    clade_tree,
    root=None,
    counts=None,
    parsimony_score=None,
    root_seq=None,
    leaf_seqs=None,
):
    etetree = clade_tree.to_ete(
        name_func=lambda n: n.attr["name"],
        features=["sequence"],
        feature_funcs={"abundance": lambda n: n.attr["abundance"]},
    )

    ctree = CollapsedTree(etetree)
    # Here can do some validation on the tree:
    # root name:
    if root is not None:
        if root not in ctree.tree.name:
            raise RuntimeError(
                f"collapsed tree should have root name '{root}' but has instead {ctree.tree.name}"
            )
    # counts:
    if counts is not None:
        for node in etetree.iter_leaves():
            if node.name:
                assert counts[node.name] == node.abundance
        for node in ctree.tree.traverse():
            if isinstance(node.name, tuple):
                for name in node.name:
                    if name in counts:
                        assert node.abundance == counts[name]
            else:
                if node.name in counts:
                    assert counts[node.name] == node.abundance
                else:
                    assert node.abundance == 0

    # unnamed_seq issue:
    for node in ctree.tree.traverse():
        if node.name == "unnamed_seq":
            raise RuntimeError("Some node names are missing")

    # Parsimony:
    if parsimony_score is not None:
        if parsimony_score != sum([node.dist for node in ctree.tree.traverse()]):
            raise RuntimeError(
                "History DAG tree parsimony score does not match parsimony score provided"
            )
    # Root sequence:
    if root_seq is not None:
        if ctree.tree.sequence != root_seq:
            raise RuntimeError(
                "History DAG root node sequence does not match root sequence provided"
            )
    # Leaf names:
    if leaf_seqs is not None:
        # A dictionary of leaf sequences to leaf names
        observed_set = {
            node for node in ctree.tree.iter_descendants() if node.abundance > 0
        }
        for node in observed_set:
            if not node.is_root() and leaf_seqs[node.sequence] != node.name:
                raise RuntimeError("History DAG tree leaf names don't match sequences")
        observed_seqs = {node.sequence for node in observed_set}
        nonroot_observed_seqs = observed_seqs - {ctree.tree.sequence}
        nonroot_leaf_seqs = set(leaf_seqs.keys()) - {ctree.tree.sequence}
        if nonroot_leaf_seqs != nonroot_observed_seqs:
            raise RuntimeError(
                "Observed nonroot sequences in history DAG tree don't match "
                "observed nonroot sequences passed in leaf_seqs."
            )
    return ctree


def cmcounter_dagfuncs():
    """Functions for accumulating frozen multisets of (c, m) pairs in trees in the DAG."""

    def edge_weight_func(n1, n2):
        if n1.label == n2.label and n2.is_leaf():
            # Then this is a leaf-adjacent node with nonzero abundance
            return multiset.FrozenMultiset()
        else:
            m = len(n2.clades)
            if frozenset({n2.label}) in n2.clades:
                m -= 1
            return multiset.FrozenMultiset([(n2.attr["abundance"], m)])

    def accum_func(cmsetlist: List[multiset.FrozenMultiset]):
        st = multiset.FrozenMultiset()
        for cmset in cmsetlist:
            st += cmset
        return st

    return hdag.utils.AddFuncDict(
        {
            "start_func": lambda n: multiset.FrozenMultiset(),
            "edge_weight_func": edge_weight_func,
            "accum_func": accum_func,
        },
        names="cmcounters",
    )<|MERGE_RESOLUTION|>--- conflicted
+++ resolved
@@ -275,20 +275,13 @@
                         logg_array.append(logg)
                         dloggdp_array.append(dloggdp)
                         dloggdq_array.append(dloggdq)
-<<<<<<< HEAD
-            logf_result = scs.logsumexp(logg_array)
-            softmax_logg_array = scs.softmax(logg_array)
-            dlogfdp_result = np.multiply(softmax_logg_array, dloggdp_array).sum()
-            dlogfdq_result = np.multiply(softmax_logg_array, dloggdq_array).sum()
-=======
             if not logg_array:
                 raise ValueError("Zero likelihood event")
             else:
-                logf_result = logsumexp(logg_array)
-                softmax_logg_array = softmax(logg_array)
+                logf_result = scs.logsumexp(logg_array)
+                softmax_logg_array = scs.softmax(logg_array)
                 dlogfdp_result = np.multiply(softmax_logg_array, dloggdp_array).sum()
                 dlogfdq_result = np.multiply(softmax_logg_array, dloggdq_array).sum()
->>>>>>> 0a629808
 
         return (logf_result, np.array([dlogfdp_result, dlogfdq_result]))
 
@@ -322,19 +315,7 @@
             raise ValueError("tree data must be defined to compute likelihood")
         if build_cache:
             self._build_ll_genotype_cache(self._c_max, self._m_max, p, q)
-<<<<<<< HEAD
         return lltree(self._cm_counts, p, q)
-=======
-        if self._cm_list[0][0] == 0 and self._cm_list[0][1] == 1:
-            # if unifurcation not possible under current model, add a
-            # psuedocount for the root
-            self._cm_list[0] = (1, self._cm_list[0][1])
-        # extract vector of function values and gradient components
-        logf_data = [CollapsedTree._ll_genotype(c, m, p, q) for c, m in self._cm_list]
-        logf = np.array([[x[0]] for x in logf_data]).sum()
-        grad_ll_genotype = np.array([x[1] for x in logf_data]).sum(axis=0)
-        return logf, grad_ll_genotype
->>>>>>> 0a629808
 
     def mle(self, **kwargs) -> Tuple[np.float64, np.float64]:
         r"""Maximum likelihood estimate of :math:`(p, q)`.
@@ -1003,7 +984,6 @@
     if (
         cm_list[0][0] == 0
         and cm_list[0][1] == 1
-        and CollapsedTree._ll_genotype(cm_list[0][0], cm_list[0][1], p, q)[0] == -np.inf
     ):
         # if unifurcation not possible under current model, add a
         # psuedocount for the root
